// Copyright (c) 2019 Ant Financial
//
// SPDX-License-Identifier: Apache-2.0
//

use async_trait::async_trait;
use rustjail::{pipestream::PipeStream, process::StreamType};
use tokio::io::{AsyncReadExt, AsyncWriteExt, ReadHalf};
use tokio::sync::Mutex;

use std::ffi::CString;
use std::io;
use std::path::Path;
use std::sync::Arc;
use ttrpc::{
    self,
    error::get_rpc_status,
    r#async::{Server as TtrpcServer, TtrpcContext},
};

use anyhow::{anyhow, Context, Result};
use cgroups::freezer::FreezerState;
use oci::{LinuxNamespace, Root, Spec};
use protobuf::{Message, RepeatedField, SingularPtrField};
use protocols::agent::{
    AddSwapRequest, AgentDetails, CopyFileRequest, GetIPTablesRequest, GetIPTablesResponse,
    GuestDetailsResponse, Interfaces, Metrics, OOMEvent, ReadStreamResponse, Routes,
    SetIPTablesRequest, SetIPTablesResponse, StatsContainerResponse, VolumeStatsRequest,
    WaitProcessResponse, WriteStreamResponse,
};
use protocols::csi::{VolumeCondition, VolumeStatsResponse, VolumeUsage, VolumeUsage_Unit};
use protocols::empty::Empty;
use protocols::health::{
    HealthCheckResponse, HealthCheckResponse_ServingStatus, VersionCheckResponse,
};
use protocols::types::Interface;
use protocols::{
    agent_ttrpc_async as agent_ttrpc, health_ttrpc_async as health_ttrpc,
    image_ttrpc_async as image_ttrpc,
};
use rustjail::cgroups::notifier;
use rustjail::container::{BaseContainer, Container, LinuxContainer, SYSTEMD_CGROUP_PATH_FORMAT};
use rustjail::process::Process;
use rustjail::specconv::CreateOpts;

use nix::errno::Errno;
use nix::mount::MsFlags;
use nix::sys::{stat, statfs};
use nix::unistd::{self, Pid};
use rustjail::process::ProcessOperations;

use crate::device::{
    add_devices, get_virtio_blk_pci_device_name, update_device_cgroup, update_env_pci,
};
use crate::image_rpc;
use crate::linux_abi::*;
use crate::metrics::get_metrics;
use crate::mount::{add_storages, baremount, STORAGE_HANDLER_LIST};
use crate::namespace::{NSTYPEIPC, NSTYPEPID, NSTYPEUTS};
use crate::network::setup_guest_dns;
use crate::pci;
use crate::random;
use crate::sandbox::Sandbox;
use crate::version::{AGENT_VERSION, API_VERSION};
use crate::AGENT_CONFIG;

use crate::trace_rpc_call;
use crate::tracer::extract_carrier_from_ttrpc;
use opentelemetry::global;
use tracing::span;
use tracing_opentelemetry::OpenTelemetrySpanExt;

use tracing::instrument;

use libc::{self, c_char, c_ushort, pid_t, winsize, TIOCSWINSZ};
use std::fs;
use std::os::unix::prelude::PermissionsExt;
use std::process::{Command, Stdio};
use std::time::Duration;

use nix::unistd::{Gid, Uid};
use std::fs::{File, OpenOptions};
use std::io::{BufRead, BufReader, Write};
use std::os::unix::fs::FileExt;
use std::path::PathBuf;

pub const CONTAINER_BASE: &str = "/run/kata-containers";
const MODPROBE_PATH: &str = "/sbin/modprobe";
const ANNO_K8S_IMAGE_NAME: &str = "io.kubernetes.cri.image-name";
const CONFIG_JSON: &str = "config.json";
const INIT_TRUSTED_STORAGE: &str = "/usr/bin/kata-init-trusted-storage";
const TRUSTED_STORAGE_DEVICE: &str = "/dev/trusted_store";

/// the iptables seriers binaries could appear either in /sbin
/// or /usr/sbin, we need to check both of them
const USR_IPTABLES_SAVE: &str = "/usr/sbin/iptables-save";
const IPTABLES_SAVE: &str = "/sbin/iptables-save";
const USR_IPTABLES_RESTORE: &str = "/usr/sbin/iptables-store";
const IPTABLES_RESTORE: &str = "/sbin/iptables-restore";
const USR_IP6TABLES_SAVE: &str = "/usr/sbin/ip6tables-save";
const IP6TABLES_SAVE: &str = "/sbin/ip6tables-save";
const USR_IP6TABLES_RESTORE: &str = "/usr/sbin/ip6tables-save";
const IP6TABLES_RESTORE: &str = "/sbin/ip6tables-restore";

const ERR_CANNOT_GET_WRITER: &str = "Cannot get writer";
const ERR_INVALID_BLOCK_SIZE: &str = "Invalid block size";
const ERR_NO_LINUX_FIELD: &str = "Spec does not contain linux field";
const ERR_NO_SANDBOX_PIDNS: &str = "Sandbox does not have sandbox_pidns";

// IPTABLES_RESTORE_WAIT_SEC is the timeout value provided to iptables-restore --wait. Since we
// don't expect other writers to iptables, we don't expect contention for grabbing the iptables
// filesystem lock. Based on this, 5 seconds seems a resonable timeout period in case the lock is
// not available.
const IPTABLES_RESTORE_WAIT_SEC: u64 = 5;

// Convenience macro to obtain the scope logger
macro_rules! sl {
    () => {
        slog_scope::logger()
    };
}

// Convenience macro to wrap an error and response to ttrpc client
macro_rules! ttrpc_error {
    ($code:path, $err:expr $(,)?) => {
        get_rpc_status($code, format!("{:?}", $err))
    };
}

macro_rules! is_allowed {
    ($req:ident) => {
        if !AGENT_CONFIG
            .read()
            .await
            .is_allowed_endpoint($req.descriptor().name())
        {
            return Err(ttrpc_error!(
                ttrpc::Code::UNIMPLEMENTED,
                format!("{} is blocked", $req.descriptor().name()),
            ));
        }
    };
}

#[derive(Clone, Debug)]
pub struct AgentService {
    sandbox: Arc<Mutex<Sandbox>>,
    init_mode: bool,
}

// A container ID must match this regex:
//
//     ^[a-zA-Z0-9][a-zA-Z0-9_.-]+$
//
pub fn verify_cid(id: &str) -> Result<()> {
    let mut chars = id.chars();

    let valid = matches!(chars.next(), Some(first) if first.is_alphanumeric()
                && id.len() > 1
                && chars.all(|c| c.is_alphanumeric() || ['.', '-', '_'].contains(&c)));

    match valid {
        true => Ok(()),
        false => Err(anyhow!("invalid container ID: {:?}", id)),
    }
}

// Partially merge an OCI process specification into another one.
fn merge_oci_process(target: &mut oci::Process, source: &oci::Process) {
    if target.args.is_empty() && !source.args.is_empty() {
        target.args.append(&mut source.args.clone());
    }

    if target.cwd == "/" && source.cwd != "/" {
        target.cwd = String::from(&source.cwd);
    }

    for source_env in &source.env {
        let variable_name: Vec<&str> = source_env.split('=').collect();
        if !target.env.iter().any(|i| i.contains(variable_name[0])) {
            target.env.push(source_env.to_string());
        }
    }
}

impl AgentService {
    #[instrument]
    async fn do_create_container(
        &self,
        req: protocols::agent::CreateContainerRequest,
    ) -> Result<()> {
        let cid = req.container_id.clone();

        kata_sys_util::validate::verify_id(&cid)?;

        let mut oci_spec = req.OCI.clone();
        let use_sandbox_pidns = req.get_sandbox_pidns();

        let sandbox;
        let mut s;

        let mut oci = match oci_spec.as_mut() {
            Some(spec) => rustjail::grpc_to_oci(spec),
            None => {
                error!(sl!(), "no oci spec in the create container request!");
                return Err(anyhow!(nix::Error::EINVAL));
            }
        };

        info!(sl!(), "receive createcontainer, spec: {:?}", &oci);
        info!(
            sl!(),
            "receive createcontainer, storages: {:?}", &req.storages
        );

        // Merge the image bundle OCI spec into the container creation request OCI spec.
        self.merge_bundle_oci(&mut oci).await?;

        // Some devices need some extra processing (the ones invoked with
        // --device for instance), and that's what this call is doing. It
        // updates the devices listed in the OCI spec, so that they actually
        // match real devices inside the VM. This step is necessary since we
        // cannot predict everything from the caller.
        add_devices(&req.devices.to_vec(), &mut oci, &self.sandbox).await?;

        let linux = oci
            .linux
            .as_mut()
            .ok_or_else(|| anyhow!("Spec didn't contain linux field"))?;

        for specdev in &mut linux.devices {
            let dev_major_minor = format!("{}:{}", specdev.major, specdev.minor);

            if specdev.path == TRUSTED_STORAGE_DEVICE {
                let data_integrity = AGENT_CONFIG.read().await.data_integrity;
                info!(
                    sl!(),
                    "trusted_store device major:min {}, enable data integrity {}",
                    dev_major_minor,
                    data_integrity.to_string()
                );

                Command::new(INIT_TRUSTED_STORAGE)
                    .args([&dev_major_minor, &data_integrity.to_string()])
                    .output()
                    .expect("Failed to initialize confidential storage");
            }
        }

        // Both rootfs and volumes (invoked with --volume for instance) will
        // be processed the same way. The idea is to always mount any provided
        // storage to the specified MountPoint, so that it will match what's
        // inside oci.Mounts.
        // After all those storages have been processed, no matter the order
        // here, the agent will rely on rustjail (using the oci.Mounts
        // list) to bind mount all of them inside the container.
        let m = add_storages(
            sl!(),
            req.storages.to_vec(),
            self.sandbox.clone(),
            Some(req.container_id.clone()),
        )
        .await?;
        {
            sandbox = self.sandbox.clone();
            s = sandbox.lock().await;
            s.container_mounts.insert(cid.clone(), m);
        }

        update_container_namespaces(&s, &mut oci, use_sandbox_pidns)?;

        // Add the root partition to the device cgroup to prevent access
        update_device_cgroup(&mut oci)?;

        // Append guest hooks
        append_guest_hooks(&s, &mut oci)?;

        // write spec to bundle path, hooks might
        // read ocispec
        let olddir = setup_bundle(&cid, &mut oci)?;
        // restore the cwd for kata-agent process.
        defer!(unistd::chdir(&olddir).unwrap());

        // determine which cgroup driver to take and then assign to use_systemd_cgroup
        // systemd: "[slice]:[prefix]:[name]"
        // fs: "/path_a/path_b"
        // If agent is init we can't use systemd cgroup mode, no matter what the host tells us
        let cgroups_path = oci.linux.as_ref().map_or("", |linux| &linux.cgroups_path);
        let use_systemd_cgroup = if self.init_mode {
            false
        } else {
            SYSTEMD_CGROUP_PATH_FORMAT.is_match(cgroups_path)
        };

        let opts = CreateOpts {
            cgroup_name: "".to_string(),
            use_systemd_cgroup,
            no_pivot_root: s.no_pivot_root,
            no_new_keyring: false,
            spec: Some(oci.clone()),
            rootless_euid: false,
            rootless_cgroup: false,
        };

        let mut ctr: LinuxContainer =
            LinuxContainer::new(cid.as_str(), CONTAINER_BASE, opts, &sl!())?;

        let pipe_size = AGENT_CONFIG.read().await.container_pipe_size;

        let p = if let Some(p) = oci.process {
            Process::new(&sl!(), &p, cid.as_str(), true, pipe_size)?
        } else {
            info!(sl!(), "no process configurations!");
            return Err(anyhow!(nix::Error::EINVAL));
        };

        // if starting container failed, we will do some rollback work
        // to ensure no resources are leaked.
        if let Err(err) = ctr.start(p).await {
            error!(sl!(), "failed to start container: {:?}", err);
            if let Err(e) = ctr.destroy().await {
                error!(sl!(), "failed to destroy container: {:?}", e);
            }
            if let Err(e) = remove_container_resources(&mut s, &cid) {
                error!(sl!(), "failed to remove container resources: {:?}", e);
            }
            return Err(err);
        }

        s.update_shared_pidns(&ctr)?;
        s.add_container(ctr);
        info!(sl!(), "created container!");

        Ok(())
    }

    #[instrument]
    async fn do_start_container(&self, req: protocols::agent::StartContainerRequest) -> Result<()> {
        let cid = req.container_id;

        let sandbox = self.sandbox.clone();
        let mut s = sandbox.lock().await;
        let sid = s.id.clone();

        let ctr = s
            .get_container(&cid)
            .ok_or_else(|| anyhow!("Invalid container id"))?;

        ctr.exec().await?;

        if sid == cid {
            return Ok(());
        }

        // start oom event loop

        let cg_path = ctr.cgroup_manager.as_ref().get_cgroup_path("memory");

        if let Ok(cg_path) = cg_path {
            let rx = notifier::notify_oom(cid.as_str(), cg_path.to_string()).await?;

            s.run_oom_event_monitor(rx, cid.clone()).await;
        }

        Ok(())
    }

    #[instrument]
    async fn do_remove_container(
        &self,
        req: protocols::agent::RemoveContainerRequest,
    ) -> Result<()> {
        let cid = req.container_id.clone();

        if req.timeout == 0 {
            let s = Arc::clone(&self.sandbox);
            let mut sandbox = s.lock().await;

            sandbox.bind_watcher.remove_container(&cid).await;

            sandbox
                .get_container(&cid)
                .ok_or_else(|| anyhow!("Invalid container id"))?
                .destroy()
                .await?;

            remove_container_resources(&mut sandbox, &cid)?;

            return Ok(());
        }

        // timeout != 0
        let s = self.sandbox.clone();
        let cid2 = cid.clone();
        let (tx, rx) = tokio::sync::oneshot::channel::<i32>();

        let handle = tokio::spawn(async move {
            let mut sandbox = s.lock().await;
            if let Some(ctr) = sandbox.get_container(&cid2) {
                ctr.destroy().await.unwrap();
                sandbox.bind_watcher.remove_container(&cid2).await;
                tx.send(1).unwrap();
            };
        });

        if tokio::time::timeout(Duration::from_secs(req.timeout.into()), rx)
            .await
            .is_err()
        {
            return Err(anyhow!(nix::Error::ETIME));
        }

        if handle.await.is_err() {
            return Err(anyhow!(nix::Error::UnknownErrno));
        }

        let s = self.sandbox.clone();
        let mut sandbox = s.lock().await;
        remove_container_resources(&mut sandbox, &cid)?;

        Ok(())
    }

    #[instrument]
    async fn do_exec_process(&self, req: protocols::agent::ExecProcessRequest) -> Result<()> {
        let cid = req.container_id.clone();
        let exec_id = req.exec_id.clone();

        info!(sl!(), "do_exec_process cid: {} eid: {}", cid, exec_id);

        let s = self.sandbox.clone();
        let mut sandbox = s.lock().await;

        let mut process = req
            .process
            .into_option()
            .ok_or_else(|| anyhow!("Unable to parse process from ExecProcessRequest"))?;

        // Apply any necessary corrections for PCI addresses
        update_env_pci(&mut process.Env, &sandbox.pcimap)?;

        let pipe_size = AGENT_CONFIG.read().await.container_pipe_size;
        let ocip = rustjail::process_grpc_to_oci(&process);
        let p = Process::new(&sl!(), &ocip, exec_id.as_str(), false, pipe_size)?;

        let ctr = sandbox
            .get_container(&cid)
            .ok_or_else(|| anyhow!("Invalid container id"))?;

        ctr.run(p).await?;

        Ok(())
    }

    #[instrument]
    async fn do_signal_process(&self, req: protocols::agent::SignalProcessRequest) -> Result<()> {
        let cid = req.container_id.clone();
        let eid = req.exec_id.clone();
        let s = self.sandbox.clone();

        info!(
            sl!(),
            "signal process";
            "container-id" => cid.clone(),
            "exec-id" => eid.clone(),
            "signal" => req.signal,
        );

        let mut sig: libc::c_int = req.signal as libc::c_int;
        {
            let mut sandbox = s.lock().await;
            let p = sandbox.find_container_process(cid.as_str(), eid.as_str())?;
            // For container initProcess, if it hasn't installed handler for "SIGTERM" signal,
            // it will ignore the "SIGTERM" signal sent to it, thus send it "SIGKILL" signal
            // instead of "SIGTERM" to terminate it.
            let proc_status_file = format!("/proc/{}/status", p.pid);
            if p.init && sig == libc::SIGTERM && !is_signal_handled(&proc_status_file, sig as u32) {
                sig = libc::SIGKILL;
            }

            match p.signal(sig) {
                Err(Errno::ESRCH) => {
                    info!(
                        sl!(),
                        "signal encounter ESRCH, continue";
                        "container-id" => cid.clone(),
                        "exec-id" => eid.clone(),
                        "pid" => p.pid,
                        "signal" => sig,
                    );
                }
                Err(err) => return Err(anyhow!(err)),
                Ok(()) => (),
            }
        };

        if eid.is_empty() {
            // eid is empty, signal all the remaining processes in the container cgroup
            info!(
                sl!(),
                "signal all the remaining processes";
                "container-id" => cid.clone(),
                "exec-id" => eid.clone(),
            );

            if let Err(err) = self.freeze_cgroup(&cid, FreezerState::Frozen).await {
                warn!(
                    sl!(),
                    "freeze cgroup failed";
                    "container-id" => cid.clone(),
                    "exec-id" => eid.clone(),
                    "error" => format!("{:?}", err),
                );
            }

            let pids = self.get_pids(&cid).await?;
            for pid in pids.iter() {
                let res = unsafe { libc::kill(*pid, sig) };
                if let Err(err) = Errno::result(res).map(drop) {
                    warn!(
                        sl!(),
                        "signal failed";
                        "container-id" => cid.clone(),
                        "exec-id" => eid.clone(),
                        "pid" => pid,
                        "error" => format!("{:?}", err),
                    );
                }
            }
            if let Err(err) = self.freeze_cgroup(&cid, FreezerState::Thawed).await {
                warn!(
                    sl!(),
                    "unfreeze cgroup failed";
                    "container-id" => cid.clone(),
                    "exec-id" => eid.clone(),
                    "error" => format!("{:?}", err),
                );
            }
        }
        Ok(())
    }

    async fn freeze_cgroup(&self, cid: &str, state: FreezerState) -> Result<()> {
        let s = self.sandbox.clone();
        let mut sandbox = s.lock().await;
        let ctr = sandbox
            .get_container(cid)
            .ok_or_else(|| anyhow!("Invalid container id {}", cid))?;
        ctr.cgroup_manager.as_ref().freeze(state)?;
        Ok(())
    }

    async fn get_pids(&self, cid: &str) -> Result<Vec<i32>> {
        let s = self.sandbox.clone();
        let mut sandbox = s.lock().await;
        let ctr = sandbox
            .get_container(cid)
            .ok_or_else(|| anyhow!("Invalid container id {}", cid))?;
        let pids = ctr.cgroup_manager.as_ref().get_pids()?;
        Ok(pids)
    }

    #[instrument]
    async fn do_wait_process(
        &self,
        req: protocols::agent::WaitProcessRequest,
    ) -> Result<protocols::agent::WaitProcessResponse> {
        let cid = req.container_id.clone();
        let eid = req.exec_id;
        let s = self.sandbox.clone();
        let mut resp = WaitProcessResponse::new();
        let pid: pid_t;

        let (exit_send, mut exit_recv) = tokio::sync::mpsc::channel(100);

        info!(
            sl!(),
            "wait process";
            "container-id" => cid.clone(),
            "exec-id" => eid.clone()
        );

        let exit_rx = {
            let mut sandbox = s.lock().await;
            let p = sandbox.find_container_process(cid.as_str(), eid.as_str())?;

            p.exit_watchers.push(exit_send);
            pid = p.pid;

            p.exit_rx.clone()
        };

        if let Some(mut exit_rx) = exit_rx {
            info!(sl!(), "cid {} eid {} waiting for exit signal", &cid, &eid);
            while exit_rx.changed().await.is_ok() {}
            info!(sl!(), "cid {} eid {} received exit signal", &cid, &eid);
        }

        let mut sandbox = s.lock().await;
        let ctr = sandbox
            .get_container(&cid)
            .ok_or_else(|| anyhow!("Invalid container id"))?;

        let p = match ctr.processes.get_mut(&pid) {
            Some(p) => p,
            None => {
                // Lost race, pick up exit code from channel
                resp.status = exit_recv
                    .recv()
                    .await
                    .ok_or_else(|| anyhow!("Failed to receive exit code"))?;

                return Ok(resp);
            }
        };

        // need to close all fd
        // ignore errors for some fd might be closed by stream
        p.cleanup_process_stream();

        resp.status = p.exit_code;
        // broadcast exit code to all parallel watchers
        for s in p.exit_watchers.iter_mut() {
            // Just ignore errors in case any watcher quits unexpectedly
            let _ = s.send(p.exit_code).await;
        }

        ctr.processes.remove(&pid);

        Ok(resp)
    }

    async fn do_write_stream(
        &self,
        req: protocols::agent::WriteStreamRequest,
    ) -> Result<protocols::agent::WriteStreamResponse> {
        let cid = req.container_id.clone();
        let eid = req.exec_id.clone();

        let writer = {
            let s = self.sandbox.clone();
            let mut sandbox = s.lock().await;
            let p = sandbox.find_container_process(cid.as_str(), eid.as_str())?;

            // use ptmx io
            if p.term_master.is_some() {
                p.get_writer(StreamType::TermMaster)
            } else {
                // use piped io
                p.get_writer(StreamType::ParentStdin)
            }
        };

        let writer = writer.ok_or_else(|| anyhow!(ERR_CANNOT_GET_WRITER))?;
        writer.lock().await.write_all(req.data.as_slice()).await?;

        let mut resp = WriteStreamResponse::new();
        resp.set_len(req.data.len() as u32);

        Ok(resp)
    }

    async fn do_read_stream(
        &self,
        req: protocols::agent::ReadStreamRequest,
        stdout: bool,
    ) -> Result<protocols::agent::ReadStreamResponse> {
        let cid = req.container_id;
        let eid = req.exec_id;

        let mut term_exit_notifier = Arc::new(tokio::sync::Notify::new());
        let reader = {
            let s = self.sandbox.clone();
            let mut sandbox = s.lock().await;

            let p = sandbox.find_container_process(cid.as_str(), eid.as_str())?;

            if p.term_master.is_some() {
                term_exit_notifier = p.term_exit_notifier.clone();
                p.get_reader(StreamType::TermMaster)
            } else if stdout {
                if p.parent_stdout.is_some() {
                    p.get_reader(StreamType::ParentStdout)
                } else {
                    None
                }
            } else {
                p.get_reader(StreamType::ParentStderr)
            }
        };

        if reader.is_none() {
            return Err(anyhow!("Unable to determine stream reader, is None"));
        }

        let reader = reader.ok_or_else(|| anyhow!("cannot get stream reader"))?;

        tokio::select! {
            _ = term_exit_notifier.notified() => {
                Err(anyhow!("eof"))
            }
            v = read_stream(reader, req.len as usize)  => {
                let vector = v?;
                let mut resp = ReadStreamResponse::new();
                resp.set_data(vector);

                Ok(resp)
            }
        }
    }

    // When being passed an image name through a container annotation, merge its
    // corresponding bundle OCI specification into the passed container creation one.
    async fn merge_bundle_oci(&self, container_oci: &mut oci::Spec) -> Result<()> {
        if let Some(image_name) = container_oci
            .annotations
            .get(&ANNO_K8S_IMAGE_NAME.to_string())
        {
            if let Some(container_id) = self.sandbox.clone().lock().await.images.get(image_name) {
                let image_oci_config_path = Path::new(CONTAINER_BASE)
                    .join(container_id)
                    .join(CONFIG_JSON);
                debug!(
                    sl!(),
                    "Image bundle config path: {:?}", image_oci_config_path
                );

                let image_oci =
                    oci::Spec::load(image_oci_config_path.to_str().ok_or_else(|| {
                        anyhow!(
                            "Invalid container image OCI config path {:?}",
                            image_oci_config_path
                        )
                    })?)
                    .context("load image bundle")?;

                if let Some(container_root) = container_oci.root.as_mut() {
                    if let Some(image_root) = image_oci.root.as_ref() {
                        let root_path = Path::new(CONTAINER_BASE)
                            .join(container_id)
                            .join(image_root.path.clone());
                        container_root.path =
                            String::from(root_path.to_str().ok_or_else(|| {
                                anyhow!("Invalid container image root path {:?}", root_path)
                            })?);
                    }
                }

                if let Some(container_process) = container_oci.process.as_mut() {
                    if let Some(image_process) = image_oci.process.as_ref() {
                        merge_oci_process(container_process, image_process);
                    }
                }
            }
        }

        Ok(())
    }
}

#[async_trait]
impl agent_ttrpc::AgentService for AgentService {
    async fn create_container(
        &self,
        ctx: &TtrpcContext,
        req: protocols::agent::CreateContainerRequest,
    ) -> ttrpc::Result<Empty> {
        trace_rpc_call!(ctx, "create_container", req);
        is_allowed!(req);
        match self.do_create_container(req).await {
            Err(e) => Err(ttrpc_error!(ttrpc::Code::INTERNAL, e)),
            Ok(_) => Ok(Empty::new()),
        }
    }

    async fn start_container(
        &self,
        ctx: &TtrpcContext,
        req: protocols::agent::StartContainerRequest,
    ) -> ttrpc::Result<Empty> {
        trace_rpc_call!(ctx, "start_container", req);
        is_allowed!(req);
        match self.do_start_container(req).await {
            Err(e) => Err(ttrpc_error!(ttrpc::Code::INTERNAL, e)),
            Ok(_) => Ok(Empty::new()),
        }
    }

    async fn remove_container(
        &self,
        ctx: &TtrpcContext,
        req: protocols::agent::RemoveContainerRequest,
    ) -> ttrpc::Result<Empty> {
        trace_rpc_call!(ctx, "remove_container", req);
        is_allowed!(req);

        match self.do_remove_container(req).await {
            Err(e) => Err(ttrpc_error!(ttrpc::Code::INTERNAL, e)),
            Ok(_) => Ok(Empty::new()),
        }
    }

    async fn exec_process(
        &self,
        ctx: &TtrpcContext,
        req: protocols::agent::ExecProcessRequest,
    ) -> ttrpc::Result<Empty> {
        trace_rpc_call!(ctx, "exec_process", req);
        is_allowed!(req);
        match self.do_exec_process(req).await {
            Err(e) => Err(ttrpc_error!(ttrpc::Code::INTERNAL, e)),
            Ok(_) => Ok(Empty::new()),
        }
    }

    async fn signal_process(
        &self,
        ctx: &TtrpcContext,
        req: protocols::agent::SignalProcessRequest,
    ) -> ttrpc::Result<Empty> {
        trace_rpc_call!(ctx, "signal_process", req);
        is_allowed!(req);
        match self.do_signal_process(req).await {
            Err(e) => Err(ttrpc_error!(ttrpc::Code::INTERNAL, e)),
            Ok(_) => Ok(Empty::new()),
        }
    }

    async fn wait_process(
        &self,
        ctx: &TtrpcContext,
        req: protocols::agent::WaitProcessRequest,
    ) -> ttrpc::Result<WaitProcessResponse> {
        trace_rpc_call!(ctx, "wait_process", req);
        is_allowed!(req);
        self.do_wait_process(req)
            .await
            .map_err(|e| ttrpc_error!(ttrpc::Code::INTERNAL, e))
    }

    async fn update_container(
        &self,
        ctx: &TtrpcContext,
        req: protocols::agent::UpdateContainerRequest,
    ) -> ttrpc::Result<Empty> {
        trace_rpc_call!(ctx, "update_container", req);
        is_allowed!(req);
        let cid = req.container_id.clone();
        let res = req.resources;

        let s = Arc::clone(&self.sandbox);
        let mut sandbox = s.lock().await;

        let ctr = sandbox.get_container(&cid).ok_or_else(|| {
            ttrpc_error!(
                ttrpc::Code::INVALID_ARGUMENT,
                "invalid container id".to_string(),
            )
        })?;

        let resp = Empty::new();

        if let Some(res) = res.as_ref() {
            let oci_res = rustjail::resources_grpc_to_oci(res);
            match ctr.set(oci_res) {
                Err(e) => {
                    return Err(ttrpc_error!(ttrpc::Code::INTERNAL, e));
                }

                Ok(_) => return Ok(resp),
            }
        }

        Ok(resp)
    }

    async fn stats_container(
        &self,
        ctx: &TtrpcContext,
        req: protocols::agent::StatsContainerRequest,
    ) -> ttrpc::Result<StatsContainerResponse> {
        trace_rpc_call!(ctx, "stats_container", req);
        is_allowed!(req);
        let cid = req.container_id;
        let s = Arc::clone(&self.sandbox);
        let mut sandbox = s.lock().await;

        let ctr = sandbox.get_container(&cid).ok_or_else(|| {
            ttrpc_error!(
                ttrpc::Code::INVALID_ARGUMENT,
                "invalid container id".to_string(),
            )
        })?;

        ctr.stats()
            .map_err(|e| ttrpc_error!(ttrpc::Code::INTERNAL, e))
    }

    async fn pause_container(
        &self,
        ctx: &TtrpcContext,
        req: protocols::agent::PauseContainerRequest,
    ) -> ttrpc::Result<protocols::empty::Empty> {
        trace_rpc_call!(ctx, "pause_container", req);
        is_allowed!(req);
        let cid = req.get_container_id();
        let s = Arc::clone(&self.sandbox);
        let mut sandbox = s.lock().await;

        let ctr = sandbox.get_container(cid).ok_or_else(|| {
            ttrpc_error!(
                ttrpc::Code::INVALID_ARGUMENT,
                "invalid container id".to_string(),
            )
        })?;

        ctr.pause()
            .map_err(|e| ttrpc_error!(ttrpc::Code::INTERNAL, e))?;

        Ok(Empty::new())
    }

    async fn resume_container(
        &self,
        ctx: &TtrpcContext,
        req: protocols::agent::ResumeContainerRequest,
    ) -> ttrpc::Result<protocols::empty::Empty> {
        trace_rpc_call!(ctx, "resume_container", req);
        is_allowed!(req);
        let cid = req.get_container_id();
        let s = Arc::clone(&self.sandbox);
        let mut sandbox = s.lock().await;

        let ctr = sandbox.get_container(cid).ok_or_else(|| {
            ttrpc_error!(
                ttrpc::Code::INVALID_ARGUMENT,
                "invalid container id".to_string(),
            )
        })?;

        ctr.resume()
            .map_err(|e| ttrpc_error!(ttrpc::Code::INTERNAL, e))?;

        Ok(Empty::new())
    }

    async fn write_stdin(
        &self,
        _ctx: &TtrpcContext,
        req: protocols::agent::WriteStreamRequest,
    ) -> ttrpc::Result<WriteStreamResponse> {
        is_allowed!(req);
        self.do_write_stream(req)
            .await
            .map_err(|e| ttrpc_error!(ttrpc::Code::INTERNAL, e))
    }

    async fn read_stdout(
        &self,
        _ctx: &TtrpcContext,
        req: protocols::agent::ReadStreamRequest,
    ) -> ttrpc::Result<ReadStreamResponse> {
        is_allowed!(req);
        self.do_read_stream(req, true)
            .await
            .map_err(|e| ttrpc_error!(ttrpc::Code::INTERNAL, e))
    }

    async fn read_stderr(
        &self,
        _ctx: &TtrpcContext,
        req: protocols::agent::ReadStreamRequest,
    ) -> ttrpc::Result<ReadStreamResponse> {
        is_allowed!(req);
        self.do_read_stream(req, false)
            .await
            .map_err(|e| ttrpc_error!(ttrpc::Code::INTERNAL, e))
    }

    async fn close_stdin(
        &self,
        ctx: &TtrpcContext,
        req: protocols::agent::CloseStdinRequest,
    ) -> ttrpc::Result<Empty> {
        trace_rpc_call!(ctx, "close_stdin", req);
        is_allowed!(req);

        let cid = req.container_id.clone();
        let eid = req.exec_id;
        let s = Arc::clone(&self.sandbox);
        let mut sandbox = s.lock().await;

        let p = sandbox
            .find_container_process(cid.as_str(), eid.as_str())
            .map_err(|e| {
                ttrpc_error!(
                    ttrpc::Code::INVALID_ARGUMENT,
                    format!("invalid argument: {:?}", e),
                )
            })?;

        p.close_stdin();

        Ok(Empty::new())
    }

    async fn tty_win_resize(
        &self,
        ctx: &TtrpcContext,
        req: protocols::agent::TtyWinResizeRequest,
    ) -> ttrpc::Result<Empty> {
        trace_rpc_call!(ctx, "tty_win_resize", req);
        is_allowed!(req);

        let cid = req.container_id.clone();
        let eid = req.exec_id.clone();
        let s = Arc::clone(&self.sandbox);
        let mut sandbox = s.lock().await;
        let p = sandbox
            .find_container_process(cid.as_str(), eid.as_str())
            .map_err(|e| {
                ttrpc_error!(
                    ttrpc::Code::UNAVAILABLE,
                    format!("invalid argument: {:?}", e),
                )
            })?;

        if let Some(fd) = p.term_master {
            unsafe {
                let win = winsize {
                    ws_row: req.row as c_ushort,
                    ws_col: req.column as c_ushort,
                    ws_xpixel: 0,
                    ws_ypixel: 0,
                };

                let err = libc::ioctl(fd, TIOCSWINSZ, &win);
                Errno::result(err).map(drop).map_err(|e| {
                    ttrpc_error!(ttrpc::Code::INTERNAL, format!("ioctl error: {:?}", e))
                })?;
            }
        } else {
            return Err(ttrpc_error!(ttrpc::Code::UNAVAILABLE, "no tty".to_string()));
        }

        Ok(Empty::new())
    }

    async fn update_interface(
        &self,
        ctx: &TtrpcContext,
        req: protocols::agent::UpdateInterfaceRequest,
    ) -> ttrpc::Result<Interface> {
        trace_rpc_call!(ctx, "update_interface", req);
        is_allowed!(req);

        let interface = req.interface.into_option().ok_or_else(|| {
            ttrpc_error!(
                ttrpc::Code::INVALID_ARGUMENT,
                "empty update interface request".to_string(),
            )
        })?;

        self.sandbox
            .lock()
            .await
            .rtnl
            .update_interface(&interface)
            .await
            .map_err(|e| {
                ttrpc_error!(ttrpc::Code::INTERNAL, format!("update interface: {:?}", e))
            })?;

        Ok(interface)
    }

    async fn update_routes(
        &self,
        ctx: &TtrpcContext,
        req: protocols::agent::UpdateRoutesRequest,
    ) -> ttrpc::Result<Routes> {
        trace_rpc_call!(ctx, "update_routes", req);
        is_allowed!(req);

        let new_routes = req
            .routes
            .into_option()
            .map(|r| r.Routes.into_vec())
            .ok_or_else(|| {
                ttrpc_error!(
                    ttrpc::Code::INVALID_ARGUMENT,
                    "empty update routes request".to_string(),
                )
            })?;

        let mut sandbox = self.sandbox.lock().await;

        sandbox.rtnl.update_routes(new_routes).await.map_err(|e| {
            ttrpc_error!(
                ttrpc::Code::INTERNAL,
                format!("Failed to update routes: {:?}", e),
            )
        })?;

        let list = sandbox.rtnl.list_routes().await.map_err(|e| {
            ttrpc_error!(
                ttrpc::Code::INTERNAL,
                format!("Failed to list routes after update: {:?}", e),
            )
        })?;

        Ok(protocols::agent::Routes {
            Routes: RepeatedField::from_vec(list),
            ..Default::default()
        })
    }

    async fn get_ip_tables(
        &self,
        ctx: &TtrpcContext,
        req: GetIPTablesRequest,
    ) -> ttrpc::Result<GetIPTablesResponse> {
        trace_rpc_call!(ctx, "get_iptables", req);
        is_allowed!(req);

        info!(sl!(), "get_ip_tables: request received");

        // the binary could exists in either /usr/sbin or /sbin
        // here check both of the places and return the one exists
        // if none exists, return the /sbin one, and the rpc will
        // returns an internal error
        let cmd = if req.is_ipv6 {
            if Path::new(USR_IP6TABLES_SAVE).exists() {
                USR_IP6TABLES_SAVE
            } else {
                IP6TABLES_SAVE
            }
        } else if Path::new(USR_IPTABLES_SAVE).exists() {
            USR_IPTABLES_SAVE
        } else {
            IPTABLES_SAVE
        }
        .to_string();

        match Command::new(cmd.clone()).output() {
            Ok(output) => Ok(GetIPTablesResponse {
                data: output.stdout,
                ..Default::default()
            }),
            Err(e) => {
                warn!(sl!(), "failed to run {}: {:?}", cmd, e.kind());
                return Err(ttrpc_error!(ttrpc::Code::INTERNAL, e));
            }
        }
    }

    async fn set_ip_tables(
        &self,
        ctx: &TtrpcContext,
        req: SetIPTablesRequest,
    ) -> ttrpc::Result<SetIPTablesResponse> {
        trace_rpc_call!(ctx, "set_iptables", req);
        is_allowed!(req);

        info!(sl!(), "set_ip_tables request received");

        // the binary could exists in both /usr/sbin and /sbin
        // here check both of the places and return the one exists
        // if none exists, return the /sbin one, and the rpc will
        // returns an internal error
        let cmd = if req.is_ipv6 {
            if Path::new(USR_IP6TABLES_RESTORE).exists() {
                USR_IP6TABLES_RESTORE
            } else {
                IP6TABLES_RESTORE
            }
        } else if Path::new(USR_IPTABLES_RESTORE).exists() {
            USR_IPTABLES_RESTORE
        } else {
            IPTABLES_RESTORE
        }
        .to_string();

        let mut child = match Command::new(cmd.clone())
            .arg("--wait")
            .arg(IPTABLES_RESTORE_WAIT_SEC.to_string())
            .stdin(Stdio::piped())
            .stdout(Stdio::piped())
            .stderr(Stdio::piped())
            .spawn()
        {
            Ok(child) => child,
            Err(e) => {
                warn!(sl!(), "failure to spawn {}: {:?}", cmd, e.kind());
                return Err(ttrpc_error!(ttrpc::Code::INTERNAL, e));
            }
        };

        let mut stdin = match child.stdin.take() {
            Some(si) => si,
            None => {
                println!("failed to get stdin from child");
                return Err(ttrpc_error!(
                    ttrpc::Code::INTERNAL,
                    "failed to take stdin from child".to_string()
                ));
            }
        };

        let (tx, rx) = tokio::sync::oneshot::channel::<i32>();
        let handle = tokio::spawn(async move {
            let _ = match stdin.write_all(&req.data) {
                Ok(o) => o,
                Err(e) => {
                    warn!(sl!(), "error writing stdin: {:?}", e.kind());
                    return;
                }
            };
            if tx.send(1).is_err() {
                warn!(sl!(), "stdin writer thread receiver dropped");
            };
        });

        if tokio::time::timeout(Duration::from_secs(IPTABLES_RESTORE_WAIT_SEC), rx)
            .await
            .is_err()
        {
            return Err(ttrpc_error!(
                ttrpc::Code::INTERNAL,
                "timeout waiting for stdin writer to complete".to_string()
            ));
        }

        if handle.await.is_err() {
            return Err(ttrpc_error!(
                ttrpc::Code::INTERNAL,
                "stdin writer thread failure".to_string()
            ));
        }

        let output = match child.wait_with_output() {
            Ok(o) => o,
            Err(e) => {
                warn!(
                    sl!(),
                    "failure waiting for spawned {} to complete: {:?}",
                    cmd,
                    e.kind()
                );
                return Err(ttrpc_error!(ttrpc::Code::INTERNAL, e));
            }
        };

        if !output.status.success() {
            warn!(sl!(), "{} failed: {:?}", cmd, output.stderr);
            return Err(ttrpc_error!(
                ttrpc::Code::INTERNAL,
                format!(
                    "{} failed: {:?}",
                    cmd,
                    String::from_utf8_lossy(&output.stderr)
                )
            ));
        }

        Ok(SetIPTablesResponse {
            data: output.stdout,
            ..Default::default()
        })
    }

    async fn list_interfaces(
        &self,
        ctx: &TtrpcContext,
        req: protocols::agent::ListInterfacesRequest,
    ) -> ttrpc::Result<Interfaces> {
        trace_rpc_call!(ctx, "list_interfaces", req);
        is_allowed!(req);

        let list = self
            .sandbox
            .lock()
            .await
            .rtnl
            .list_interfaces()
            .await
            .map_err(|e| {
                ttrpc_error!(
                    ttrpc::Code::INTERNAL,
                    format!("Failed to list interfaces: {:?}", e),
                )
            })?;

        Ok(protocols::agent::Interfaces {
            Interfaces: RepeatedField::from_vec(list),
            ..Default::default()
        })
    }

    async fn list_routes(
        &self,
        ctx: &TtrpcContext,
        req: protocols::agent::ListRoutesRequest,
    ) -> ttrpc::Result<Routes> {
        trace_rpc_call!(ctx, "list_routes", req);
        is_allowed!(req);

        let list = self
            .sandbox
            .lock()
            .await
            .rtnl
            .list_routes()
            .await
            .map_err(|e| ttrpc_error!(ttrpc::Code::INTERNAL, format!("list routes: {:?}", e)))?;

        Ok(protocols::agent::Routes {
            Routes: RepeatedField::from_vec(list),
            ..Default::default()
        })
    }

    async fn create_sandbox(
        &self,
        ctx: &TtrpcContext,
        req: protocols::agent::CreateSandboxRequest,
    ) -> ttrpc::Result<Empty> {
        trace_rpc_call!(ctx, "create_sandbox", req);
        is_allowed!(req);

        {
            let sandbox = self.sandbox.clone();
            let mut s = sandbox.lock().await;

            let _ = fs::remove_dir_all(CONTAINER_BASE);
            let _ = fs::create_dir_all(CONTAINER_BASE);

            s.hostname = req.hostname.clone();
            s.running = true;

            if !req.guest_hook_path.is_empty() {
                let _ = s.add_hooks(&req.guest_hook_path).map_err(|e| {
                    error!(
                        sl!(),
                        "add guest hook {} failed: {:?}", req.guest_hook_path, e
                    );
                });
            }

            if !req.sandbox_id.is_empty() {
                s.id = req.sandbox_id.clone();
            }

            for m in req.kernel_modules.iter() {
                load_kernel_module(m).map_err(|e| ttrpc_error!(ttrpc::Code::INTERNAL, e))?;
            }

            s.setup_shared_namespaces()
                .await
                .map_err(|e| ttrpc_error!(ttrpc::Code::INTERNAL, e))?;
        }

        match add_storages(sl!(), req.storages.to_vec(), self.sandbox.clone(), None).await {
            Ok(m) => {
                let sandbox = self.sandbox.clone();
                let mut s = sandbox.lock().await;
                s.mounts = m
            }
            Err(e) => return Err(ttrpc_error!(ttrpc::Code::INTERNAL, e)),
        };

        match setup_guest_dns(sl!(), req.dns.to_vec()) {
            Ok(_) => {
                let sandbox = self.sandbox.clone();
                let mut s = sandbox.lock().await;
                let _dns = req
                    .dns
                    .to_vec()
                    .iter()
                    .map(|dns| s.network.set_dns(dns.to_string()));
            }
            Err(e) => return Err(ttrpc_error!(ttrpc::Code::INTERNAL, e)),
        };

        Ok(Empty::new())
    }

    async fn destroy_sandbox(
        &self,
        ctx: &TtrpcContext,
        req: protocols::agent::DestroySandboxRequest,
    ) -> ttrpc::Result<Empty> {
        trace_rpc_call!(ctx, "destroy_sandbox", req);
        is_allowed!(req);

        let s = Arc::clone(&self.sandbox);
        let mut sandbox = s.lock().await;
        // destroy all containers, clean up, notify agent to exit
        // etc.
        sandbox
            .destroy()
            .await
            .map_err(|e| ttrpc_error!(ttrpc::Code::INTERNAL, e))?;
        // Close get_oom_event connection,
        // otherwise it will block the shutdown of ttrpc.
        sandbox.event_tx.take();

        sandbox
            .sender
            .take()
            .ok_or_else(|| {
                ttrpc_error!(
                    ttrpc::Code::INTERNAL,
                    "failed to get sandbox sender channel".to_string(),
                )
            })?
            .send(1)
            .map_err(|e| ttrpc_error!(ttrpc::Code::INTERNAL, e))?;

        Ok(Empty::new())
    }

    async fn add_arp_neighbors(
        &self,
        ctx: &TtrpcContext,
        req: protocols::agent::AddARPNeighborsRequest,
    ) -> ttrpc::Result<Empty> {
        trace_rpc_call!(ctx, "add_arp_neighbors", req);
        is_allowed!(req);

        let neighs = req
            .neighbors
            .into_option()
            .map(|n| n.ARPNeighbors.into_vec())
            .ok_or_else(|| {
                ttrpc_error!(
                    ttrpc::Code::INVALID_ARGUMENT,
                    "empty add arp neighbours request".to_string(),
                )
            })?;

        self.sandbox
            .lock()
            .await
            .rtnl
            .add_arp_neighbors(neighs)
            .await
            .map_err(|e| {
                ttrpc_error!(
                    ttrpc::Code::INTERNAL,
                    format!("Failed to add ARP neighbours: {:?}", e),
                )
            })?;

        Ok(Empty::new())
    }

    async fn online_cpu_mem(
        &self,
        ctx: &TtrpcContext,
        req: protocols::agent::OnlineCPUMemRequest,
    ) -> ttrpc::Result<Empty> {
        is_allowed!(req);
        let s = Arc::clone(&self.sandbox);
        let sandbox = s.lock().await;
        trace_rpc_call!(ctx, "online_cpu_mem", req);

        sandbox
            .online_cpu_memory(&req)
            .map_err(|e| ttrpc_error!(ttrpc::Code::INTERNAL, e))?;

        Ok(Empty::new())
    }

    async fn reseed_random_dev(
        &self,
        ctx: &TtrpcContext,
        req: protocols::agent::ReseedRandomDevRequest,
    ) -> ttrpc::Result<Empty> {
        trace_rpc_call!(ctx, "reseed_random_dev", req);
        is_allowed!(req);

        random::reseed_rng(req.data.as_slice())
            .map_err(|e| ttrpc_error!(ttrpc::Code::INTERNAL, e))?;

        Ok(Empty::new())
    }

    async fn get_guest_details(
        &self,
        ctx: &TtrpcContext,
        req: protocols::agent::GuestDetailsRequest,
    ) -> ttrpc::Result<GuestDetailsResponse> {
        trace_rpc_call!(ctx, "get_guest_details", req);
        is_allowed!(req);

        info!(sl!(), "get guest details!");
        let mut resp = GuestDetailsResponse::new();
        // to get memory block size
        match get_memory_info(
            req.mem_block_size,
            req.mem_hotplug_probe,
            SYSFS_MEMORY_BLOCK_SIZE_PATH,
            SYSFS_MEMORY_HOTPLUG_PROBE_PATH,
        ) {
            Ok((u, v)) => {
                resp.mem_block_size_bytes = u;
                resp.support_mem_hotplug_probe = v;
            }
            Err(e) => {
                info!(sl!(), "fail to get memory info!");
                return Err(ttrpc_error!(ttrpc::Code::INTERNAL, e));
            }
        }

        // to get agent details
        let detail = get_agent_details();
        resp.agent_details = SingularPtrField::some(detail);

        Ok(resp)
    }

    async fn mem_hotplug_by_probe(
        &self,
        ctx: &TtrpcContext,
        req: protocols::agent::MemHotplugByProbeRequest,
    ) -> ttrpc::Result<Empty> {
        trace_rpc_call!(ctx, "mem_hotplug_by_probe", req);
        is_allowed!(req);

        do_mem_hotplug_by_probe(&req.memHotplugProbeAddr)
            .map_err(|e| ttrpc_error!(ttrpc::Code::INTERNAL, e))?;

        Ok(Empty::new())
    }

    async fn set_guest_date_time(
        &self,
        ctx: &TtrpcContext,
        req: protocols::agent::SetGuestDateTimeRequest,
    ) -> ttrpc::Result<Empty> {
        trace_rpc_call!(ctx, "set_guest_date_time", req);
        is_allowed!(req);

        do_set_guest_date_time(req.Sec, req.Usec)
            .map_err(|e| ttrpc_error!(ttrpc::Code::INTERNAL, e))?;

        Ok(Empty::new())
    }

    async fn copy_file(
        &self,
        ctx: &TtrpcContext,
        req: protocols::agent::CopyFileRequest,
    ) -> ttrpc::Result<Empty> {
        trace_rpc_call!(ctx, "copy_file", req);
        is_allowed!(req);

        do_copy_file(&req).map_err(|e| ttrpc_error!(ttrpc::Code::INTERNAL, e))?;

        Ok(Empty::new())
    }

    async fn get_metrics(
        &self,
        ctx: &TtrpcContext,
        req: protocols::agent::GetMetricsRequest,
    ) -> ttrpc::Result<Metrics> {
        trace_rpc_call!(ctx, "get_metrics", req);
        is_allowed!(req);

        match get_metrics(&req) {
            Err(e) => Err(ttrpc_error!(ttrpc::Code::INTERNAL, e)),
            Ok(s) => {
                let mut metrics = Metrics::new();
                metrics.set_metrics(s);
                Ok(metrics)
            }
        }
    }

    async fn get_oom_event(
        &self,
        _ctx: &TtrpcContext,
        req: protocols::agent::GetOOMEventRequest,
    ) -> ttrpc::Result<OOMEvent> {
        is_allowed!(req);
        let sandbox = self.sandbox.clone();
        let s = sandbox.lock().await;
        let event_rx = &s.event_rx.clone();
        let mut event_rx = event_rx.lock().await;
        drop(s);
        drop(sandbox);

        if let Some(container_id) = event_rx.recv().await {
            info!(sl!(), "get_oom_event return {}", &container_id);

            let mut resp = OOMEvent::new();
            resp.container_id = container_id;

            return Ok(resp);
        }

        Err(ttrpc_error!(ttrpc::Code::INTERNAL, ""))
    }

    async fn get_volume_stats(
        &self,
        ctx: &TtrpcContext,
        req: VolumeStatsRequest,
    ) -> ttrpc::Result<VolumeStatsResponse> {
        trace_rpc_call!(ctx, "get_volume_stats", req);
        is_allowed!(req);

        info!(sl!(), "get volume stats!");
        let mut resp = VolumeStatsResponse::new();

        let mut condition = VolumeCondition::new();

        match File::open(&req.volume_guest_path) {
            Ok(_) => {
                condition.abnormal = false;
                condition.message = String::from("OK");
            }
            Err(e) => {
                info!(sl!(), "failed to open the volume");
                return Err(ttrpc_error!(ttrpc::Code::INTERNAL, e));
            }
        };

        let mut usage_vec = Vec::new();

        // to get volume capacity stats
        get_volume_capacity_stats(&req.volume_guest_path)
            .map(|u| usage_vec.push(u))
            .map_err(|e| ttrpc_error!(ttrpc::Code::INTERNAL, e))?;

        // to get volume inode stats
        get_volume_inode_stats(&req.volume_guest_path)
            .map(|u| usage_vec.push(u))
            .map_err(|e| ttrpc_error!(ttrpc::Code::INTERNAL, e))?;

        resp.usage = RepeatedField::from_vec(usage_vec);
        resp.volume_condition = SingularPtrField::some(condition);
        Ok(resp)
    }

    async fn add_swap(
        &self,
        ctx: &TtrpcContext,
        req: protocols::agent::AddSwapRequest,
    ) -> ttrpc::Result<Empty> {
        trace_rpc_call!(ctx, "add_swap", req);
        is_allowed!(req);

        do_add_swap(&self.sandbox, &req)
            .await
            .map_err(|e| ttrpc_error!(ttrpc::Code::INTERNAL, e))?;

        Ok(Empty::new())
    }
}

#[derive(Clone)]
struct HealthService;

#[async_trait]
impl health_ttrpc::Health for HealthService {
    async fn check(
        &self,
        _ctx: &TtrpcContext,
        _req: protocols::health::CheckRequest,
    ) -> ttrpc::Result<HealthCheckResponse> {
        let mut resp = HealthCheckResponse::new();
        resp.set_status(HealthCheckResponse_ServingStatus::SERVING);

        Ok(resp)
    }

    async fn version(
        &self,
        _ctx: &TtrpcContext,
        req: protocols::health::CheckRequest,
    ) -> ttrpc::Result<VersionCheckResponse> {
        info!(sl!(), "version {:?}", req);
        let mut rep = protocols::health::VersionCheckResponse::new();
        rep.agent_version = AGENT_VERSION.to_string();
        rep.grpc_version = API_VERSION.to_string();

        Ok(rep)
    }
}

fn get_memory_info(
    block_size: bool,
    hotplug: bool,
    block_size_path: &str,
    hotplug_probe_path: &str,
) -> Result<(u64, bool)> {
    let mut size: u64 = 0;
    let mut plug: bool = false;
    if block_size {
        match fs::read_to_string(block_size_path) {
            Ok(v) => {
                if v.is_empty() {
                    warn!(sl!(), "file {} is empty", block_size_path);
                    return Err(anyhow!(ERR_INVALID_BLOCK_SIZE));
                }

                size = u64::from_str_radix(v.trim(), 16).map_err(|_| {
                    warn!(sl!(), "failed to parse the str {} to hex", size);
                    anyhow!(ERR_INVALID_BLOCK_SIZE)
                })?;
            }
            Err(e) => {
                warn!(sl!(), "memory block size error: {:?}", e.kind());
                if e.kind() != std::io::ErrorKind::NotFound {
                    return Err(anyhow!(e));
                }
            }
        }
    }

    if hotplug {
        match stat::stat(hotplug_probe_path) {
            Ok(_) => plug = true,
            Err(e) => {
                warn!(sl!(), "hotplug memory error: {:?}", e);
                match e {
                    nix::Error::ENOENT => plug = false,
                    _ => return Err(anyhow!(e)),
                }
            }
        }
    }

    Ok((size, plug))
}

fn get_volume_capacity_stats(path: &str) -> Result<VolumeUsage> {
    let mut usage = VolumeUsage::new();

    let stat = statfs::statfs(path)?;
    let block_size = stat.block_size() as u64;
    usage.total = stat.blocks() * block_size;
    usage.available = stat.blocks_free() * block_size;
    usage.used = usage.total - usage.available;
    usage.unit = VolumeUsage_Unit::BYTES;

    Ok(usage)
}

fn get_volume_inode_stats(path: &str) -> Result<VolumeUsage> {
    let mut usage = VolumeUsage::new();

    let stat = statfs::statfs(path)?;
    usage.total = stat.files();
    usage.available = stat.files_free();
    usage.used = usage.total - usage.available;
    usage.unit = VolumeUsage_Unit::INODES;

    Ok(usage)
}

pub fn have_seccomp() -> bool {
    if cfg!(feature = "seccomp") {
        return true;
    }

    false
}

fn get_agent_details() -> AgentDetails {
    let mut detail = AgentDetails::new();

    detail.set_version(AGENT_VERSION.to_string());
    detail.set_supports_seccomp(have_seccomp());
    detail.init_daemon = unistd::getpid() == Pid::from_raw(1);

    detail.device_handlers = RepeatedField::new();
    detail.storage_handlers = RepeatedField::from_vec(
        STORAGE_HANDLER_LIST
            .to_vec()
            .iter()
            .map(|x| x.to_string())
            .collect(),
    );

    detail
}

async fn read_stream(reader: Arc<Mutex<ReadHalf<PipeStream>>>, l: usize) -> Result<Vec<u8>> {
    let mut content = vec![0u8; l];

    let mut reader = reader.lock().await;
    let len = reader.read(&mut content).await?;
    content.resize(len, 0);

    if len == 0 {
        return Err(anyhow!("read meet eof"));
    }

    Ok(content)
}

<<<<<<< HEAD
pub fn start(s: Arc<Mutex<Sandbox>>, server_address: &str) -> Result<TtrpcServer> {
    let agent_service = Box::new(AgentService { sandbox: s.clone() })
        as Box<dyn agent_ttrpc::AgentService + Send + Sync>;
=======
pub fn start(s: Arc<Mutex<Sandbox>>, server_address: &str, init_mode: bool) -> Result<TtrpcServer> {
    let agent_service = Box::new(AgentService {
        sandbox: s,
        init_mode,
    }) as Box<dyn agent_ttrpc::AgentService + Send + Sync>;

>>>>>>> 7566a7ea
    let agent_worker = Arc::new(agent_service);

    let health_service = Box::new(HealthService {}) as Box<dyn health_ttrpc::Health + Send + Sync>;
    let health_worker = Arc::new(health_service);

    let image_service =
        Box::new(image_rpc::ImageService::new(s)) as Box<dyn image_ttrpc::Image + Send + Sync>;

    let aservice = agent_ttrpc::create_agent_service(agent_worker);

    let hservice = health_ttrpc::create_health(health_worker);

    let iservice = image_ttrpc::create_image(Arc::new(image_service));

    let server = TtrpcServer::new()
        .bind(server_address)?
        .register_service(aservice)
        .register_service(hservice)
        .register_service(iservice);

    info!(sl!(), "ttRPC server started"; "address" => server_address);

    Ok(server)
}

// This function updates the container namespaces configuration based on the
// sandbox information. When the sandbox is created, it can be setup in a way
// that all containers will share some specific namespaces. This is the agent
// responsibility to create those namespaces so that they can be shared across
// several containers.
// If the sandbox has not been setup to share namespaces, then we assume all
// containers will be started in their own new namespace.
// The value of a.sandbox.sharedPidNs.path will always override the namespace
// path set by the spec, since we will always ignore it. Indeed, it makes no
// sense to rely on the namespace path provided by the host since namespaces
// are different inside the guest.
fn update_container_namespaces(
    sandbox: &Sandbox,
    spec: &mut Spec,
    sandbox_pidns: bool,
) -> Result<()> {
    let linux = spec
        .linux
        .as_mut()
        .ok_or_else(|| anyhow!(ERR_NO_LINUX_FIELD))?;

    let namespaces = linux.namespaces.as_mut_slice();
    for namespace in namespaces.iter_mut() {
        if namespace.r#type == NSTYPEIPC {
            namespace.path = sandbox.shared_ipcns.path.clone();
            continue;
        }
        if namespace.r#type == NSTYPEUTS {
            namespace.path = sandbox.shared_utsns.path.clone();
            continue;
        }
    }
    // update pid namespace
    let mut pid_ns = LinuxNamespace {
        r#type: NSTYPEPID.to_string(),
        ..Default::default()
    };

    // Use shared pid ns if useSandboxPidns has been set in either
    // the create_sandbox request or create_container request.
    // Else set this to empty string so that a new pid namespace is
    // created for the container.
    if sandbox_pidns {
        if let Some(ref pidns) = &sandbox.sandbox_pidns {
            pid_ns.path = String::from(pidns.path.as_str());
        } else {
            return Err(anyhow!(ERR_NO_SANDBOX_PIDNS));
        }
    }

    linux.namespaces.push(pid_ns);
    Ok(())
}

fn remove_container_resources(sandbox: &mut Sandbox, cid: &str) -> Result<()> {
    let mut cmounts: Vec<String> = vec![];

    // Find the sandbox storage used by this container
    let mounts = sandbox.container_mounts.get(cid);
    if let Some(mounts) = mounts {
        for m in mounts.iter() {
            if sandbox.storages.get(m).is_some() {
                cmounts.push(m.to_string());
            }
        }
    }

    for m in cmounts.iter() {
        if let Err(err) = sandbox.unset_and_remove_sandbox_storage(m) {
            error!(
                sl!(),
                "failed to unset_and_remove_sandbox_storage for container {}, error: {:?}",
                cid,
                err
            );
        }
    }

    sandbox.container_mounts.remove(cid);
    sandbox.containers.remove(cid);
    Ok(())
}

fn append_guest_hooks(s: &Sandbox, oci: &mut Spec) -> Result<()> {
    if let Some(ref guest_hooks) = s.hooks {
        let mut hooks = oci.hooks.take().unwrap_or_default();
        hooks.prestart.append(&mut guest_hooks.prestart.clone());
        hooks.poststart.append(&mut guest_hooks.poststart.clone());
        hooks.poststop.append(&mut guest_hooks.poststop.clone());
        oci.hooks = Some(hooks);
    }

    Ok(())
}

// Check if the container process installed the
// handler for specific signal.
fn is_signal_handled(proc_status_file: &str, signum: u32) -> bool {
    let shift_count: u64 = if signum == 0 {
        // signum 0 is used to check for process liveness.
        // Since that signal is not part of the mask in the file, we only need
        // to know if the file (and therefore) process exists to handle
        // that signal.
        return fs::metadata(proc_status_file).is_ok();
    } else if signum > 64 {
        // Ensure invalid signum won't break bit shift logic
        warn!(sl!(), "received invalid signum {}", signum);
        return false;
    } else {
        (signum - 1).into()
    };

    // Open the file in read-only mode (ignoring errors).
    let file = match File::open(proc_status_file) {
        Ok(f) => f,
        Err(_) => {
            warn!(sl!(), "failed to open file {}", proc_status_file);
            return false;
        }
    };

    let sig_mask: u64 = 1 << shift_count;
    let reader = BufReader::new(file);

    // read lines start with SigBlk/SigIgn/SigCgt and check any match the signal mask
    reader
        .lines()
        .flatten()
        .filter(|line| {
            line.starts_with("SigBlk:")
                || line.starts_with("SigIgn:")
                || line.starts_with("SigCgt:")
        })
        .any(|line| {
            let mask_vec: Vec<&str> = line.split(':').collect();
            if mask_vec.len() == 2 {
                let sig_str = mask_vec[1].trim();
                if let Ok(sig) = u64::from_str_radix(sig_str, 16) {
                    return sig & sig_mask == sig_mask;
                }
            }
            false
        })
}

fn do_mem_hotplug_by_probe(addrs: &[u64]) -> Result<()> {
    for addr in addrs.iter() {
        fs::write(SYSFS_MEMORY_HOTPLUG_PROBE_PATH, format!("{:#X}", *addr))?;
    }
    Ok(())
}

fn do_set_guest_date_time(sec: i64, usec: i64) -> Result<()> {
    let tv = libc::timeval {
        tv_sec: sec,
        tv_usec: usec,
    };

    let ret = unsafe {
        libc::settimeofday(
            &tv as *const libc::timeval,
            std::ptr::null::<libc::timezone>(),
        )
    };

    Errno::result(ret).map(drop)?;

    Ok(())
}

fn do_copy_file(req: &CopyFileRequest) -> Result<()> {
    let path = PathBuf::from(req.path.as_str());

    if !path.starts_with(CONTAINER_BASE) {
        return Err(anyhow!(
            "Path {:?} does not start with {}",
            path,
            CONTAINER_BASE
        ));
    }

    if let Some(parent) = path.parent() {
        if !parent.exists() {
            let dir = parent.to_path_buf();
            if let Err(e) = fs::create_dir_all(&dir) {
                if e.kind() != std::io::ErrorKind::AlreadyExists {
                    return Err(e.into());
                }
            } else {
                std::fs::set_permissions(&dir, std::fs::Permissions::from_mode(req.dir_mode))?;
            }
        }
    }

    let sflag = stat::SFlag::from_bits_truncate(req.file_mode);

    if sflag.contains(stat::SFlag::S_IFDIR) {
        fs::create_dir(path.clone()).or_else(|e| {
            if e.kind() != std::io::ErrorKind::AlreadyExists {
                return Err(e);
            }
            Ok(())
        })?;

        std::fs::set_permissions(path.clone(), std::fs::Permissions::from_mode(req.file_mode))?;

        unistd::chown(
            &path,
            Some(Uid::from_raw(req.uid as u32)),
            Some(Gid::from_raw(req.gid as u32)),
        )?;

        return Ok(());
    }

    if sflag.contains(stat::SFlag::S_IFLNK) {
        let src = PathBuf::from(String::from_utf8(req.data.clone()).unwrap());

        unistd::symlinkat(&src, None, &path)?;
        let path_str = CString::new(path.to_str().unwrap())?;
        let ret = unsafe { libc::lchown(path_str.as_ptr(), req.uid as u32, req.gid as u32) };
        Errno::result(ret).map(drop)?;

        return Ok(());
    }

    let mut tmpfile = path.clone();
    tmpfile.set_extension("tmp");

    let file = OpenOptions::new()
        .write(true)
        .create(true)
        .truncate(false)
        .open(&tmpfile)?;

    file.write_all_at(req.data.as_slice(), req.offset as u64)?;
    let st = stat::stat(&tmpfile)?;

    if st.st_size != req.file_size {
        return Ok(());
    }

    file.set_permissions(std::fs::Permissions::from_mode(req.file_mode))?;

    unistd::chown(
        &tmpfile,
        Some(Uid::from_raw(req.uid as u32)),
        Some(Gid::from_raw(req.gid as u32)),
    )?;

    fs::rename(tmpfile, path)?;

    Ok(())
}

async fn do_add_swap(sandbox: &Arc<Mutex<Sandbox>>, req: &AddSwapRequest) -> Result<()> {
    let mut slots = Vec::new();
    for slot in &req.PCIPath {
        slots.push(pci::SlotFn::new(*slot, 0)?);
    }
    let pcipath = pci::Path::new(slots)?;
    let dev_name = get_virtio_blk_pci_device_name(sandbox, &pcipath).await?;

    let c_str = CString::new(dev_name)?;
    let ret = unsafe { libc::swapon(c_str.as_ptr() as *const c_char, 0) };
    if ret != 0 {
        return Err(anyhow!(
            "libc::swapon get error {}",
            io::Error::last_os_error()
        ));
    }

    Ok(())
}

// Setup container bundle under CONTAINER_BASE, which is cleaned up
// before removing a container.
// - bundle path is /<CONTAINER_BASE>/<cid>/
// - config.json at /<CONTAINER_BASE>/<cid>/config.json
// - container rootfs bind mounted at /<CONTAINER_BASE>/<cid>/rootfs
// - modify container spec root to point to /<CONTAINER_BASE>/<cid>/rootfs
pub fn setup_bundle(cid: &str, spec: &mut Spec) -> Result<PathBuf> {
    let spec_root = if let Some(sr) = &spec.root {
        sr
    } else {
        return Err(anyhow!(nix::Error::EINVAL));
    };

    let spec_root_path = Path::new(&spec_root.path);

    let bundle_path = Path::new(CONTAINER_BASE).join(cid);
    let config_path = bundle_path.join(CONFIG_JSON);
    let rootfs_path = bundle_path.join("rootfs");

    let rootfs_exists = Path::new(&rootfs_path).exists();
    info!(
        sl!(),
        "The rootfs_path is {:?} and exists: {}", rootfs_path, rootfs_exists
    );

    if !rootfs_exists {
        fs::create_dir_all(&rootfs_path)?;
        baremount(
            spec_root_path,
            &rootfs_path,
            "bind",
            MsFlags::MS_BIND,
            "",
            &sl!(),
        )?;
    }

    let rootfs_path_name = rootfs_path
        .to_str()
        .ok_or_else(|| anyhow!("failed to convert rootfs to unicode"))?
        .to_string();

    spec.root = Some(Root {
        path: rootfs_path_name,
        readonly: spec_root.readonly,
    });

    let _ = spec.save(
        config_path
            .to_str()
            .ok_or_else(|| anyhow!("cannot convert path to unicode"))?,
    );

    let olddir = unistd::getcwd().context("cannot getcwd")?;
    unistd::chdir(
        bundle_path
            .to_str()
            .ok_or_else(|| anyhow!("cannot convert bundle path to unicode"))?,
    )?;

    Ok(olddir)
}

fn load_kernel_module(module: &protocols::agent::KernelModule) -> Result<()> {
    if module.name.is_empty() {
        return Err(anyhow!("Kernel module name is empty"));
    }

    info!(
        sl!(),
        "load_kernel_module {}: {:?}", module.name, module.parameters
    );

    let mut args = vec!["-v".to_string(), module.name.clone()];

    if module.parameters.len() > 0 {
        args.extend(module.parameters.to_vec())
    }

    let output = Command::new(MODPROBE_PATH)
        .args(args.as_slice())
        .stdout(Stdio::piped())
        .output()?;

    let status = output.status;
    if status.success() {
        return Ok(());
    }

    match status.code() {
        Some(code) => {
            let std_out = String::from_utf8_lossy(&output.stdout);
            let std_err = String::from_utf8_lossy(&output.stderr);
            let msg = format!(
                "load_kernel_module return code: {} stdout:{} stderr:{}",
                code, std_out, std_err
            );
            Err(anyhow!(msg))
        }
        None => Err(anyhow!("Process terminated by signal")),
    }
}

#[cfg(test)]
mod tests {
    use super::*;
    use crate::{namespace::Namespace, protocols::agent_ttrpc_async::AgentService as _};
    use nix::mount;
    use nix::sched::{unshare, CloneFlags};
    use oci::{Hook, Hooks, Linux, LinuxNamespace};
    use tempfile::{tempdir, TempDir};
    use test_utils::{assert_result, skip_if_not_root};
    use ttrpc::{r#async::TtrpcContext, MessageHeader};
    use which::which;

    fn check_command(cmd: &str) -> bool {
        which(cmd).is_ok()
    }

    fn mk_ttrpc_context() -> TtrpcContext {
        TtrpcContext {
            fd: -1,
            mh: MessageHeader::default(),
            metadata: std::collections::HashMap::new(),
            timeout_nano: 0,
        }
    }

    fn create_dummy_opts() -> CreateOpts {
        let root = Root {
            path: String::from("/"),
            ..Default::default()
        };

        let spec = Spec {
            linux: Some(oci::Linux::default()),
            root: Some(root),
            ..Default::default()
        };

        CreateOpts {
            cgroup_name: "".to_string(),
            use_systemd_cgroup: false,
            no_pivot_root: false,
            no_new_keyring: false,
            spec: Some(spec),
            rootless_euid: false,
            rootless_cgroup: false,
        }
    }

    fn create_linuxcontainer() -> (LinuxContainer, TempDir) {
        let dir = tempdir().expect("failed to make tempdir");

        (
            LinuxContainer::new(
                "some_id",
                dir.path().join("rootfs").to_str().unwrap(),
                create_dummy_opts(),
                &slog_scope::logger(),
            )
            .unwrap(),
            dir,
        )
    }

    #[test]
    fn test_load_kernel_module() {
        let mut m = protocols::agent::KernelModule {
            name: "module_not_exists".to_string(),
            ..Default::default()
        };

        // case 1: module not exists
        let result = load_kernel_module(&m);
        assert!(result.is_err(), "load module should failed");

        // case 2: module name is empty
        m.name = "".to_string();
        let result = load_kernel_module(&m);
        assert!(result.is_err(), "load module should failed");

        skip_if_not_root!();
        // case 3: normal module.
        // normally this module should eixsts...
        m.name = "bridge".to_string();
        let result = load_kernel_module(&m);
        assert!(result.is_ok(), "load module should success");
    }

    #[tokio::test]
    async fn test_append_guest_hooks() {
        let logger = slog::Logger::root(slog::Discard, o!());
        let mut s = Sandbox::new(&logger).unwrap();
        s.hooks = Some(Hooks {
            prestart: vec![Hook {
                path: "foo".to_string(),
                ..Default::default()
            }],
            ..Default::default()
        });
        let mut oci = Spec {
            ..Default::default()
        };
        append_guest_hooks(&s, &mut oci).unwrap();
        assert_eq!(s.hooks, oci.hooks);
    }

    #[tokio::test]
    async fn test_update_interface() {
        let logger = slog::Logger::root(slog::Discard, o!());
        let sandbox = Sandbox::new(&logger).unwrap();

        let agent_service = Box::new(AgentService {
            sandbox: Arc::new(Mutex::new(sandbox)),
            init_mode: true,
        });

        let req = protocols::agent::UpdateInterfaceRequest::default();
        let ctx = mk_ttrpc_context();

        let result = agent_service.update_interface(&ctx, req).await;

        assert!(result.is_err(), "expected update interface to fail");
    }

    #[tokio::test]
    async fn test_update_routes() {
        let logger = slog::Logger::root(slog::Discard, o!());
        let sandbox = Sandbox::new(&logger).unwrap();

        let agent_service = Box::new(AgentService {
            sandbox: Arc::new(Mutex::new(sandbox)),
            init_mode: true,
        });

        let req = protocols::agent::UpdateRoutesRequest::default();
        let ctx = mk_ttrpc_context();

        let result = agent_service.update_routes(&ctx, req).await;

        assert!(result.is_err(), "expected update routes to fail");
    }

    #[tokio::test]
    async fn test_add_arp_neighbors() {
        let logger = slog::Logger::root(slog::Discard, o!());
        let sandbox = Sandbox::new(&logger).unwrap();

        let agent_service = Box::new(AgentService {
            sandbox: Arc::new(Mutex::new(sandbox)),
            init_mode: true,
        });

        let req = protocols::agent::AddARPNeighborsRequest::default();
        let ctx = mk_ttrpc_context();

        let result = agent_service.add_arp_neighbors(&ctx, req).await;

        assert!(result.is_err(), "expected add arp neighbors to fail");
    }

    #[tokio::test]
    async fn test_do_write_stream() {
        #[derive(Debug)]
        struct TestData<'a> {
            create_container: bool,
            has_fd: bool,
            has_tty: bool,
            break_pipe: bool,

            container_id: &'a str,
            exec_id: &'a str,
            data: Vec<u8>,
            result: Result<protocols::agent::WriteStreamResponse>,
        }

        impl Default for TestData<'_> {
            fn default() -> Self {
                TestData {
                    create_container: true,
                    has_fd: true,
                    has_tty: true,
                    break_pipe: false,

                    container_id: "1",
                    exec_id: "2",
                    data: vec![1, 2, 3],
                    result: Ok(WriteStreamResponse {
                        len: 3,
                        ..WriteStreamResponse::default()
                    }),
                }
            }
        }

        let tests = &[
            TestData {
                ..Default::default()
            },
            TestData {
                has_tty: false,
                ..Default::default()
            },
            TestData {
                break_pipe: true,
                result: Err(anyhow!(std::io::Error::from_raw_os_error(libc::EPIPE))),
                ..Default::default()
            },
            TestData {
                create_container: false,
                result: Err(anyhow!(crate::sandbox::ERR_INVALID_CONTAINER_ID)),
                ..Default::default()
            },
            TestData {
                container_id: "8181",
                result: Err(anyhow!(crate::sandbox::ERR_INVALID_CONTAINER_ID)),
                ..Default::default()
            },
            TestData {
                data: vec![],
                result: Ok(WriteStreamResponse {
                    len: 0,
                    ..WriteStreamResponse::default()
                }),
                ..Default::default()
            },
            TestData {
                has_fd: false,
                result: Err(anyhow!(ERR_CANNOT_GET_WRITER)),
                ..Default::default()
            },
        ];

        for (i, d) in tests.iter().enumerate() {
            let msg = format!("test[{}]: {:?}", i, d);

            let logger = slog::Logger::root(slog::Discard, o!());
            let mut sandbox = Sandbox::new(&logger).unwrap();

            let (rfd, wfd) = unistd::pipe().unwrap();
            if d.break_pipe {
                unistd::close(rfd).unwrap();
            }

            if d.create_container {
                let (mut linux_container, _root) = create_linuxcontainer();
                let exec_process_id = 2;

                linux_container.id = "1".to_string();

                let mut exec_process = Process::new(
                    &logger,
                    &oci::Process::default(),
                    &exec_process_id.to_string(),
                    false,
                    1,
                )
                .unwrap();

                let fd = {
                    if d.has_fd {
                        Some(wfd)
                    } else {
                        unistd::close(wfd).unwrap();
                        None
                    }
                };

                if d.has_tty {
                    exec_process.parent_stdin = None;
                    exec_process.term_master = fd;
                } else {
                    exec_process.parent_stdin = fd;
                    exec_process.term_master = None;
                }
                linux_container
                    .processes
                    .insert(exec_process_id, exec_process);

                sandbox.add_container(linux_container);
            }

            let agent_service = Box::new(AgentService {
                sandbox: Arc::new(Mutex::new(sandbox)),
                init_mode: true,
            });

            let result = agent_service
                .do_write_stream(protocols::agent::WriteStreamRequest {
                    container_id: d.container_id.to_string(),
                    exec_id: d.exec_id.to_string(),
                    data: d.data.clone(),
                    ..Default::default()
                })
                .await;

            if !d.break_pipe {
                unistd::close(rfd).unwrap();
            }
            // XXX: Do not close wfd.
            // the fd will be closed on Process's dropping.
            // unistd::close(wfd).unwrap();

            let msg = format!("{}, result: {:?}", msg, result);
            assert_result!(d.result, result, msg);
        }
    }
    #[tokio::test]
    async fn test_update_container_namespaces() {
        #[derive(Debug)]
        struct TestData<'a> {
            has_linux_in_spec: bool,
            sandbox_pidns_path: Option<&'a str>,

            namespaces: Vec<LinuxNamespace>,
            use_sandbox_pidns: bool,
            result: Result<()>,
            expected_namespaces: Vec<LinuxNamespace>,
        }

        impl Default for TestData<'_> {
            fn default() -> Self {
                TestData {
                    has_linux_in_spec: true,
                    sandbox_pidns_path: Some("sharedpidns"),
                    namespaces: vec![
                        LinuxNamespace {
                            r#type: NSTYPEIPC.to_string(),
                            path: "ipcpath".to_string(),
                        },
                        LinuxNamespace {
                            r#type: NSTYPEUTS.to_string(),
                            path: "utspath".to_string(),
                        },
                    ],
                    use_sandbox_pidns: false,
                    result: Ok(()),
                    expected_namespaces: vec![
                        LinuxNamespace {
                            r#type: NSTYPEIPC.to_string(),
                            path: "".to_string(),
                        },
                        LinuxNamespace {
                            r#type: NSTYPEUTS.to_string(),
                            path: "".to_string(),
                        },
                        LinuxNamespace {
                            r#type: NSTYPEPID.to_string(),
                            path: "".to_string(),
                        },
                    ],
                }
            }
        }

        let tests = &[
            TestData {
                ..Default::default()
            },
            TestData {
                use_sandbox_pidns: true,
                expected_namespaces: vec![
                    LinuxNamespace {
                        r#type: NSTYPEIPC.to_string(),
                        path: "".to_string(),
                    },
                    LinuxNamespace {
                        r#type: NSTYPEUTS.to_string(),
                        path: "".to_string(),
                    },
                    LinuxNamespace {
                        r#type: NSTYPEPID.to_string(),
                        path: "sharedpidns".to_string(),
                    },
                ],
                ..Default::default()
            },
            TestData {
                namespaces: vec![],
                use_sandbox_pidns: true,
                expected_namespaces: vec![LinuxNamespace {
                    r#type: NSTYPEPID.to_string(),
                    path: "sharedpidns".to_string(),
                }],
                ..Default::default()
            },
            TestData {
                namespaces: vec![],
                use_sandbox_pidns: false,
                expected_namespaces: vec![LinuxNamespace {
                    r#type: NSTYPEPID.to_string(),
                    path: "".to_string(),
                }],
                ..Default::default()
            },
            TestData {
                namespaces: vec![],
                sandbox_pidns_path: None,
                use_sandbox_pidns: true,
                result: Err(anyhow!(ERR_NO_SANDBOX_PIDNS)),
                expected_namespaces: vec![],
                ..Default::default()
            },
            TestData {
                has_linux_in_spec: false,
                result: Err(anyhow!(ERR_NO_LINUX_FIELD)),
                ..Default::default()
            },
        ];

        for (i, d) in tests.iter().enumerate() {
            let msg = format!("test[{}]: {:?}", i, d);

            let logger = slog::Logger::root(slog::Discard, o!());
            let mut sandbox = Sandbox::new(&logger).unwrap();
            if let Some(pidns_path) = d.sandbox_pidns_path {
                let mut sandbox_pidns = Namespace::new(&logger);
                sandbox_pidns.path = pidns_path.to_string();
                sandbox.sandbox_pidns = Some(sandbox_pidns);
            }

            let mut oci = Spec::default();
            if d.has_linux_in_spec {
                oci.linux = Some(Linux {
                    namespaces: d.namespaces.clone(),
                    ..Default::default()
                });
            }

            let result = update_container_namespaces(&sandbox, &mut oci, d.use_sandbox_pidns);

            let msg = format!("{}, result: {:?}", msg, result);

            assert_result!(d.result, result, msg);
            if let Some(linux) = oci.linux {
                assert_eq!(d.expected_namespaces, linux.namespaces, "{}", msg);
            }
        }
    }

    #[tokio::test]
    async fn test_get_memory_info() {
        #[derive(Debug)]
        struct TestData<'a> {
            // if None is provided, no file will be generated, else the data in the Option will populate the file
            block_size_data: Option<&'a str>,

            hotplug_probe_data: bool,
            get_block_size: bool,
            get_hotplug: bool,
            result: Result<(u64, bool)>,
        }

        let tests = &[
            TestData {
                block_size_data: Some("10000000"),
                hotplug_probe_data: true,
                get_block_size: true,
                get_hotplug: true,
                result: Ok((268435456, true)),
            },
            TestData {
                block_size_data: Some("100"),
                hotplug_probe_data: false,
                get_block_size: true,
                get_hotplug: true,
                result: Ok((256, false)),
            },
            TestData {
                block_size_data: None,
                hotplug_probe_data: false,
                get_block_size: true,
                get_hotplug: true,
                result: Ok((0, false)),
            },
            TestData {
                block_size_data: Some(""),
                hotplug_probe_data: false,
                get_block_size: true,
                get_hotplug: false,
                result: Err(anyhow!(ERR_INVALID_BLOCK_SIZE)),
            },
            TestData {
                block_size_data: Some("-1"),
                hotplug_probe_data: false,
                get_block_size: true,
                get_hotplug: false,
                result: Err(anyhow!(ERR_INVALID_BLOCK_SIZE)),
            },
            TestData {
                block_size_data: Some("    "),
                hotplug_probe_data: false,
                get_block_size: true,
                get_hotplug: false,
                result: Err(anyhow!(ERR_INVALID_BLOCK_SIZE)),
            },
            TestData {
                block_size_data: Some("some data"),
                hotplug_probe_data: false,
                get_block_size: true,
                get_hotplug: false,
                result: Err(anyhow!(ERR_INVALID_BLOCK_SIZE)),
            },
            TestData {
                block_size_data: Some("some data"),
                hotplug_probe_data: true,
                get_block_size: false,
                get_hotplug: false,
                result: Ok((0, false)),
            },
            TestData {
                block_size_data: Some("100"),
                hotplug_probe_data: true,
                get_block_size: false,
                get_hotplug: false,
                result: Ok((0, false)),
            },
            TestData {
                block_size_data: Some("100"),
                hotplug_probe_data: true,
                get_block_size: false,
                get_hotplug: true,
                result: Ok((0, true)),
            },
        ];

        for (i, d) in tests.iter().enumerate() {
            let msg = format!("test[{}]: {:?}", i, d);

            let dir = tempdir().expect("failed to make tempdir");
            let block_size_path = dir.path().join("block_size_bytes");
            let hotplug_probe_path = dir.path().join("probe");

            if let Some(block_size_data) = d.block_size_data {
                fs::write(&block_size_path, block_size_data).unwrap();
            }
            if d.hotplug_probe_data {
                fs::write(&hotplug_probe_path, []).unwrap();
            }

            let result = get_memory_info(
                d.get_block_size,
                d.get_hotplug,
                block_size_path.to_str().unwrap(),
                hotplug_probe_path.to_str().unwrap(),
            );

            let msg = format!("{}, result: {:?}", msg, result);

            assert_result!(d.result, result, msg);
        }
    }

    #[tokio::test]
    async fn test_is_signal_handled() {
        #[derive(Debug)]
        struct TestData<'a> {
            status_file_data: Option<&'a str>,
            signum: u32,
            result: bool,
        }

        let tests = &[
            TestData {
                status_file_data: Some(
                    r#"
SigBlk:0000000000010000
SigCgt:0000000000000001
OtherField:other
                "#,
                ),
                signum: 1,
                result: true,
            },
            TestData {
                status_file_data: Some("SigCgt:000000004b813efb"),
                signum: 4,
                result: true,
            },
            TestData {
                status_file_data: Some("SigCgt:\t000000004b813efb"),
                signum: 4,
                result: true,
            },
            TestData {
                status_file_data: Some("SigCgt: 000000004b813efb"),
                signum: 4,
                result: true,
            },
            TestData {
                status_file_data: Some("SigCgt:000000004b813efb "),
                signum: 4,
                result: true,
            },
            TestData {
                status_file_data: Some("SigCgt:\t000000004b813efb "),
                signum: 4,
                result: true,
            },
            TestData {
                status_file_data: Some("SigCgt:000000004b813efb"),
                signum: 3,
                result: false,
            },
            TestData {
                status_file_data: Some("SigCgt:000000004b813efb"),
                signum: 65,
                result: false,
            },
            TestData {
                status_file_data: Some("SigCgt:000000004b813efb"),
                signum: 0,
                result: true,
            },
            TestData {
                status_file_data: Some("SigCgt:ZZZZZZZZ"),
                signum: 1,
                result: false,
            },
            TestData {
                status_file_data: Some("SigCgt:-1"),
                signum: 1,
                result: false,
            },
            TestData {
                status_file_data: Some("SigCgt"),
                signum: 1,
                result: false,
            },
            TestData {
                status_file_data: Some("any data"),
                signum: 0,
                result: true,
            },
            TestData {
                status_file_data: Some("SigBlk:0000000000000001"),
                signum: 1,
                result: true,
            },
            TestData {
                status_file_data: Some("SigIgn:0000000000000001"),
                signum: 1,
                result: true,
            },
            TestData {
                status_file_data: None,
                signum: 1,
                result: false,
            },
            TestData {
                status_file_data: None,
                signum: 0,
                result: false,
            },
        ];

        for (i, d) in tests.iter().enumerate() {
            let msg = format!("test[{}]: {:?}", i, d);

            let dir = tempdir().expect("failed to make tempdir");
            let proc_status_file_path = dir.path().join("status");

            if let Some(file_data) = d.status_file_data {
                fs::write(&proc_status_file_path, file_data).unwrap();
            }

            let result = is_signal_handled(proc_status_file_path.to_str().unwrap(), d.signum);

            let msg = format!("{}, result: {:?}", msg, result);

            assert_eq!(d.result, result, "{}", msg);
        }
    }

    #[tokio::test]
    async fn test_volume_capacity_stats() {
        skip_if_not_root!();

        // Verify error if path does not exist
        assert!(get_volume_capacity_stats("/does-not-exist").is_err());

        // Create a new tmpfs mount, and verify the initial values
        let mount_dir = tempfile::tempdir().unwrap();
        mount::mount(
            Some("tmpfs"),
            mount_dir.path().to_str().unwrap(),
            Some("tmpfs"),
            mount::MsFlags::empty(),
            None::<&str>,
        )
        .unwrap();
        let mut stats = get_volume_capacity_stats(mount_dir.path().to_str().unwrap()).unwrap();
        assert_eq!(stats.used, 0);
        assert_ne!(stats.available, 0);
        let available = stats.available;

        // Verify that writing a file will result in increased utilization
        fs::write(mount_dir.path().join("file.dat"), "foobar").unwrap();
        stats = get_volume_capacity_stats(mount_dir.path().to_str().unwrap()).unwrap();

        assert_eq!(stats.used, 4 * 1024);
        assert_eq!(stats.available, available - 4 * 1024);
    }

    #[tokio::test]
    async fn test_get_volume_inode_stats() {
        skip_if_not_root!();

        // Verify error if path does not exist
        assert!(get_volume_inode_stats("/does-not-exist").is_err());

        // Create a new tmpfs mount, and verify the initial values
        let mount_dir = tempfile::tempdir().unwrap();
        mount::mount(
            Some("tmpfs"),
            mount_dir.path().to_str().unwrap(),
            Some("tmpfs"),
            mount::MsFlags::empty(),
            None::<&str>,
        )
        .unwrap();
        let mut stats = get_volume_inode_stats(mount_dir.path().to_str().unwrap()).unwrap();
        assert_eq!(stats.used, 1);
        assert_ne!(stats.available, 0);
        let available = stats.available;

        // Verify that creating a directory and writing a file will result in increased utilization
        let dir = mount_dir.path().join("foobar");
        fs::create_dir_all(&dir).unwrap();
        fs::write(dir.as_path().join("file.dat"), "foobar").unwrap();
        stats = get_volume_inode_stats(mount_dir.path().to_str().unwrap()).unwrap();

        assert_eq!(stats.used, 3);
        assert_eq!(stats.available, available - 2);
    }

    #[tokio::test]
    async fn test_ip_tables() {
        skip_if_not_root!();

        let iptables_cmd_list = [
            USR_IPTABLES_SAVE,
            USR_IP6TABLES_SAVE,
            USR_IPTABLES_RESTORE,
            USR_IP6TABLES_RESTORE,
            IPTABLES_SAVE,
            IP6TABLES_SAVE,
            IPTABLES_RESTORE,
            IP6TABLES_RESTORE,
        ];

        for cmd in iptables_cmd_list {
            if !check_command(cmd) {
                warn!(
                    sl!(),
                    "one or more commands for ip tables test are missing, skip it"
                );
                return;
            }
        }

        let logger = slog::Logger::root(slog::Discard, o!());
        let sandbox = Sandbox::new(&logger).unwrap();
        let agent_service = Box::new(AgentService {
            sandbox: Arc::new(Mutex::new(sandbox)),
            init_mode: true,
        });

        let ctx = mk_ttrpc_context();

        // Move to a new netns in order to ensure we don't trash the hosts' iptables
        unshare(CloneFlags::CLONE_NEWNET).unwrap();

        // Get initial iptables, we expect to be empty:
        let result = agent_service
            .get_ip_tables(
                &ctx,
                GetIPTablesRequest {
                    is_ipv6: false,
                    ..Default::default()
                },
            )
            .await;
        assert!(result.is_ok(), "get ip tables should succeed");
        assert_eq!(
            result.unwrap().data.len(),
            0,
            "ip tables should be empty initially"
        );

        // Initial ip6 ip tables should also be empty:
        let result = agent_service
            .get_ip_tables(
                &ctx,
                GetIPTablesRequest {
                    is_ipv6: true,
                    ..Default::default()
                },
            )
            .await;
        assert!(result.is_ok(), "get ip6 tables should succeed");
        assert_eq!(
            result.unwrap().data.len(),
            0,
            "ip tables should be empty initially"
        );

        // Verify that attempting to write 'empty' iptables results in no error:
        let empty_rules = "";
        let result = agent_service
            .set_ip_tables(
                &ctx,
                SetIPTablesRequest {
                    is_ipv6: false,
                    data: empty_rules.as_bytes().to_vec(),
                    ..Default::default()
                },
            )
            .await;
        assert!(result.is_ok(), "set ip tables with no data should succeed");

        // Verify that attempting to write "garbage" iptables results in an error:
        let garbage_rules = r#"
this
is
just garbage
"#;
        let result = agent_service
            .set_ip_tables(
                &ctx,
                SetIPTablesRequest {
                    is_ipv6: false,
                    data: garbage_rules.as_bytes().to_vec(),
                    ..Default::default()
                },
            )
            .await;
        assert!(result.is_err(), "set iptables with garbage should fail");

        // Verify setup of valid iptables:Setup  valid set of iptables:
        let valid_rules = r#"
*nat
-A PREROUTING -d 192.168.103.153/32 -j DNAT --to-destination 192.168.188.153

COMMIT

"#;
        let result = agent_service
            .set_ip_tables(
                &ctx,
                SetIPTablesRequest {
                    is_ipv6: false,
                    data: valid_rules.as_bytes().to_vec(),
                    ..Default::default()
                },
            )
            .await;
        assert!(result.is_ok(), "set ip tables should succeed");

        let result = agent_service
            .get_ip_tables(
                &ctx,
                GetIPTablesRequest {
                    is_ipv6: false,
                    ..Default::default()
                },
            )
            .await
            .unwrap();
        assert!(!result.data.is_empty(), "we should have non-zero output:");
        assert!(
            std::str::from_utf8(&result.data).unwrap().contains(
                "PREROUTING -d 192.168.103.153/32 -j DNAT --to-destination 192.168.188.153"
            ),
            "We should see the resulting rule"
        );

        // Verify setup of valid ip6tables:
        let valid_ipv6_rules = r#"
*filter
-A INPUT -s 2001:db8:100::1/128 -i sit+ -p tcp -m tcp --sport 512:65535

COMMIT

"#;
        let result = agent_service
            .set_ip_tables(
                &ctx,
                SetIPTablesRequest {
                    is_ipv6: true,
                    data: valid_ipv6_rules.as_bytes().to_vec(),
                    ..Default::default()
                },
            )
            .await;
        assert!(result.is_ok(), "set ip6 tables should succeed");

        let result = agent_service
            .get_ip_tables(
                &ctx,
                GetIPTablesRequest {
                    is_ipv6: true,
                    ..Default::default()
                },
            )
            .await
            .unwrap();
        assert!(!result.data.is_empty(), "we should have non-zero output:");
        assert!(
            std::str::from_utf8(&result.data)
                .unwrap()
                .contains("INPUT -s 2001:db8:100::1/128 -i sit+ -p tcp -m tcp --sport 512:65535"),
            "We should see the resulting rule"
        );
    }

    #[tokio::test]
    async fn test_merge_cwd() {
        #[derive(Debug)]
        struct TestData<'a> {
            container_process_cwd: &'a str,
            image_process_cwd: &'a str,
            expected: &'a str,
        }

        let tests = &[
            // Image cwd should override blank container cwd
            // TODO - how can we tell the user didn't specifically set it to `/` vs not setting at all? Is that scenario valid?
            TestData {
                container_process_cwd: "/",
                image_process_cwd: "/imageDir",
                expected: "/imageDir",
            },
            // Container cwd should override image cwd
            TestData {
                container_process_cwd: "/containerDir",
                image_process_cwd: "/imageDir",
                expected: "/containerDir",
            },
            // Container cwd should override blank image cwd
            TestData {
                container_process_cwd: "/containerDir",
                image_process_cwd: "/",
                expected: "/containerDir",
            },
        ];

        for (i, d) in tests.iter().enumerate() {
            let msg = format!("test[{}]: {:?}", i, d);

            let mut container_process = oci::Process {
                cwd: d.container_process_cwd.to_string(),
                ..Default::default()
            };

            let image_process = oci::Process {
                cwd: d.image_process_cwd.to_string(),
                ..Default::default()
            };

            merge_oci_process(&mut container_process, &image_process);

            assert_eq!(d.expected, container_process.cwd, "{}", msg);
        }
    }

    #[tokio::test]
    async fn test_merge_env() {
        #[derive(Debug)]
        struct TestData {
            container_process_env: Vec<String>,
            image_process_env: Vec<String>,
            expected: Vec<String>,
        }

        let tests = &[
            // Test that the pods environment overrides the images
            TestData {
                container_process_env: vec!["ISPRODUCTION=true".to_string()],
                image_process_env: vec!["ISPRODUCTION=false".to_string()],
                expected: vec!["ISPRODUCTION=true".to_string()],
            },
            // Test that multiple environment variables can be overrided
            TestData {
                container_process_env: vec![
                    "ISPRODUCTION=true".to_string(),
                    "ISDEVELOPMENT=false".to_string(),
                ],
                image_process_env: vec![
                    "ISPRODUCTION=false".to_string(),
                    "ISDEVELOPMENT=true".to_string(),
                ],
                expected: vec![
                    "ISPRODUCTION=true".to_string(),
                    "ISDEVELOPMENT=false".to_string(),
                ],
            },
            // Test that when none of the variables match do not override them
            TestData {
                container_process_env: vec!["ANOTHERENV=TEST".to_string()],
                image_process_env: vec![
                    "ISPRODUCTION=false".to_string(),
                    "ISDEVELOPMENT=true".to_string(),
                ],
                expected: vec![
                    "ANOTHERENV=TEST".to_string(),
                    "ISPRODUCTION=false".to_string(),
                    "ISDEVELOPMENT=true".to_string(),
                ],
            },
            // Test a mix of both overriding and not
            TestData {
                container_process_env: vec![
                    "ANOTHERENV=TEST".to_string(),
                    "ISPRODUCTION=true".to_string(),
                ],
                image_process_env: vec![
                    "ISPRODUCTION=false".to_string(),
                    "ISDEVELOPMENT=true".to_string(),
                ],
                expected: vec![
                    "ANOTHERENV=TEST".to_string(),
                    "ISPRODUCTION=true".to_string(),
                    "ISDEVELOPMENT=true".to_string(),
                ],
            },
        ];

        for (i, d) in tests.iter().enumerate() {
            let msg = format!("test[{}]: {:?}", i, d);

            let mut container_process = oci::Process {
                env: d.container_process_env.clone(),
                ..Default::default()
            };

            let image_process = oci::Process {
                env: d.image_process_env.clone(),
                ..Default::default()
            };

            merge_oci_process(&mut container_process, &image_process);

            assert_eq!(d.expected, container_process.env, "{}", msg);
        }
    }
}<|MERGE_RESOLUTION|>--- conflicted
+++ resolved
@@ -1803,18 +1803,12 @@
     Ok(content)
 }
 
-<<<<<<< HEAD
-pub fn start(s: Arc<Mutex<Sandbox>>, server_address: &str) -> Result<TtrpcServer> {
-    let agent_service = Box::new(AgentService { sandbox: s.clone() })
-        as Box<dyn agent_ttrpc::AgentService + Send + Sync>;
-=======
 pub fn start(s: Arc<Mutex<Sandbox>>, server_address: &str, init_mode: bool) -> Result<TtrpcServer> {
     let agent_service = Box::new(AgentService {
-        sandbox: s,
+        sandbox: s.clone(),
         init_mode,
     }) as Box<dyn agent_ttrpc::AgentService + Send + Sync>;
 
->>>>>>> 7566a7ea
     let agent_worker = Arc::new(agent_service);
 
     let health_service = Box::new(HealthService {}) as Box<dyn health_ttrpc::Health + Send + Sync>;
