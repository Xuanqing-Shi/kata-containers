--- conflicted
+++ resolved
@@ -11,11 +11,7 @@
 set -o pipefail
 
 DOCKER_RUNTIME=${DOCKER_RUNTIME:-runc}
-<<<<<<< HEAD
-KATA_BUILD_CC=${KATA_BUILD_CC:-no}
-=======
 MEASURED_ROOTFS=${MEASURED_ROOTFS:-no}
->>>>>>> ef8b3607
 
 readonly script_name="${0##*/}"
 readonly script_dir=$(dirname "$(readlink -f "$0")")
@@ -190,11 +186,7 @@
 		   --env BLOCK_SIZE="${block_size}" \
 		   --env ROOT_FREE_SPACE="${root_free_space}" \
 		   --env NSDAX_BIN="${nsdax_bin}" \
-<<<<<<< HEAD
-		   --env KATA_BUILD_CC="${KATA_BUILD_CC}" \
-=======
 		   --env MEASURED_ROOTFS="${MEASURED_ROOTFS}" \
->>>>>>> ef8b3607
 		   --env SELINUX="${SELINUX}" \
 		   --env DEBUG="${DEBUG}" \
 		   -v /dev:/dev \
@@ -402,11 +394,7 @@
 	# The partition is the rootfs content
 	info "Creating partitions"
 
-<<<<<<< HEAD
-	if [ "${KATA_BUILD_CC}" == "yes" ]; then
-=======
 	if [ "${MEASURED_ROOTFS}" == "yes" ]; then
->>>>>>> ef8b3607
 		info "Creating partitions with hash device"
 		# The hash data will take less than one percent disk space to store
 		hash_start=$(echo $img_size | awk '{print $1 * 0.99}' |cut -d $(locale decimal_point) -f 1)
@@ -516,11 +504,7 @@
 		fsck.ext4 -D -y "${device}p1"
 	fi
 
-<<<<<<< HEAD
-	if [ "${KATA_BUILD_CC}" == "yes" ] && [ -b "${device}p2" ]; then
-=======
 	if [ "${MEASURED_ROOTFS}" == "yes" ] && [ -b "${device}p2" ]; then
->>>>>>> ef8b3607
 		info "veritysetup format rootfs device: ${device}p1, hash device: ${device}p2"
 		local image_dir=$(dirname "${image}")
 		veritysetup format "${device}p1" "${device}p2" > "${image_dir}"/root_hash.txt 2>&1
