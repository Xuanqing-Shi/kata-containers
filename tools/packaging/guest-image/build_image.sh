--- conflicted
+++ resolved
@@ -74,12 +74,8 @@
 		ROOTFS_BUILD_DEST="${builddir}/rootfs-image"
 	mv -f "kata-containers.img" "${install_dir}/${image_name}"
 	if [ -e "root_hash.txt" ]; then
-<<<<<<< HEAD
 		[ -z "${root_hash_suffix}" ] && root_hash_suffix=vanilla
 		mv "${repo_root_dir}/tools/osbuilder/root_hash.txt" "${repo_root_dir}/tools/osbuilder/root_hash_${root_hash_suffix}.txt"
-=======
-	    cp root_hash.txt "${install_dir}/"
->>>>>>> ef8b3607
 	fi
 	(
 		cd "${install_dir}"
@@ -139,23 +135,11 @@
 					initrd_os_version=$(get_from_kata_deps "assets.initrd.architecture.${arch_target}.sev.version")
 					initrd_name="kata-${initrd_distro}-${initrd_os_version}-${image_initrd_suffix}.${image_type}"
 					final_initrd_name="${final_initrd_name}-${image_initrd_suffix}"
-<<<<<<< HEAD
-				elif [ -n "${image_initrd_suffix}" ]; then
-=======
 				elif [ "${image_initrd_suffix}" == "tdx" ]; then
->>>>>>> ef8b3607
 					img_distro=$(get_from_kata_deps "assets.image.architecture.${arch_target}.name")
 					img_os_version=$(get_from_kata_deps "assets.image.architecture.${arch_target}.version")
 					image_name="kata-${img_distro}-${img_os_version}-${image_initrd_suffix}.${image_type}"
 					final_image_name="${final_image_name}-${image_initrd_suffix}"
-<<<<<<< HEAD
-
-					initrd_distro=$(get_from_kata_deps "assets.initrd.architecture.${arch_target}.name")
-					initrd_os_version=$(get_from_kata_deps "assets.initrd.architecture.${arch_target}.version")
-					initrd_name="kata-${initrd_distro}-${initrd_os_version}-${image_initrd_suffix}.${image_type}"
-					final_initrd_name="${final_initrd_name}-${image_initrd_suffix}"
-=======
->>>>>>> ef8b3607
 				fi
 				;;
 			root_hash_suffix=*)
