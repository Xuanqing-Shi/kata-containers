#
# Copyright (c) 2018 Intel Corporation
#
# SPDX-License-Identifier: Apache-2.0
#

---
description: |
  This file contains version details that are used by various
  repositories for setting up the correct environment to run
  tests and package components.

format: |
  Each entry in this file MUST conform to the following format:

  <group>:
   description: "<brief-description>"
   notes: "<notes>"

   <project>:
     description: "<brief-description>"
     notes: "<notes>"
     url: "<project-url>"
     issue: "<bug-url>"
     commit: "<commit>"
     version: "<version>"
     uscan-opts: "<optional uscan options>"
     uscan-url: "<url regex for uscan to list versions>"
     release: "<version>"
     branch: "<git-branch>"
     meta:
       <key-1>: "<value-1>"
       <key-n>: "<value-n>"

  Notes:

  - All sections (except "meta") MUST include a description where
    applicable. This is expected to be a brief summary.

  - A section MAY specify a "notes" section which may be multi-line.
    It is expected to be expand on the information specified in
    "description".

  - All sections (except "meta") MUST include a URL where applicable.

  - A section MAY specify a bug URL using the "issue" field.

  - A section MAY define a "meta" section to store additional
    information about a project or group.

  - Each entry MUST specify ATLEAST one of "commit", "version", "release"
    and "branch".

  - WARNING: Gotcha alert! Remember to double-quote all strings
    (except multi-line strings)! This avoids the possibility of a
    version containing a period being treated as a floating point
    number (and truncated!)

  - NOTE: For the uscan related entries, refer to the following uscan pages:
    https://manpages.debian.org/stretch/devscripts/uscan.1.en.html
    https://wiki.debian.org/debian/watch
    Particularly note the 'Common mistakes' section.
    Also note, if you place the uscan strings on single lines in this file then
    '\'s need to be '\'d, so are replaced with '\\', but this does not apply
    for '>-' multi line entries, which can then use the normal uscan syntax.

assets:
  description: "Additional required system elements"

  hypervisor:
    description: "Component used to create virtual machines"

    cloud_hypervisor:
      # yamllint disable-line rule:line-length
      description: "Cloud Hypervisor is an open source Virtual Machine Monitor -- DO NOT TOUCH on main -> CCv0 merges"
      url: "https://github.com/cloud-hypervisor/cloud-hypervisor"
      uscan-url: >-
        https://github.com/cloud-hypervisor/cloud-hypervisor/tags.*/v?(\d\S+)\.tar\.gz
      version: "v29.0"

    firecracker:
      description: "Firecracker micro-VMM"
      url: "https://github.com/firecracker-microvm/firecracker"
      uscan-url: >-
        https://github.com/firecracker-microvm/firecracker/tags
        .*/v?(\d\S+)\.tar\.gz
      version: "v1.3.3"

    qemu:
      description: "VMM that uses KVM"
      url: "https://github.com/qemu/qemu"
      version: "v7.1.0"
      tag: "v7.1.0"
      # Do not include any non-full release versions
      # Break the line *without CR or space being appended*, to appease
      # yamllint, and note the deliberate ' ' at the end of the expression.
      uscan-opts: "opts=uversionmangle=s/(\\d)[_\\.\\-\\+]?\
        ((RC|rc|pre|dev|beta|alpha)\\d*)$/$1~$2/ "
      uscan-url: >-
        https://github.com/qemu/qemu/tags
        .*/v?(\d\S+)\.tar\.gz

    qemu-experimental:
      description: "QEMU with virtiofs support"
      url: "https://github.com/qemu/qemu"
      version: "7a800cf9496fddddf71b21a00991e0ec757a170a"

    qemu-tdx-experimental:
      # yamllint disable-line rule:line-length
      description: "QEMU with TDX support - DO NOT TOUCH on main -> CCv0 merges"
      url: "https://github.com/kata-containers/qemu"
      tag: "TDX-v3.1"

    qemu-snp-experimental:
      description: "QEMU with experimental SNP support (no UPM)"
      url: "https://github.com/AMDESE/qemu"
      tag: "3b6a2b6b7466f6dea53243900b7516c3f29027b7"

  image:
    description: |
      Root filesystem disk image used to boot the guest virtual
      machine.
    url: "https://github.com/kata-containers/kata-containers/tools/osbuilder"
    architecture:
      aarch64:
        name: "ubuntu"
        version: "latest"
      ppc64le:
        name: "ubuntu"
        version: "latest"
      s390x:
        name: "ubuntu"
        version: "latest"
      x86_64:
        name: &default-image-name "ubuntu"
        version: "latest"
    meta:
      image-type: *default-image-name

  initrd:
    description: |
      Root filesystem initrd used to boot the guest virtual
      machine.
    url: "https://github.com/kata-containers/kata-containers/tools/osbuilder"
    architecture:
      aarch64:
        name: &default-initrd-name "ubuntu"
        version: &default-initrd-version "20.04"
      ppc64le:
        name: &glibc-initrd-name "ubuntu"
        version: &glibc-initrd-version "20.04"
      s390x:
        name: *glibc-initrd-name
        version: *glibc-initrd-version
      x86_64:
        name: *default-initrd-name
        version: *default-initrd-version
<<<<<<< HEAD
=======
        mariner:
          name: "cbl-mariner"
          version: "2.0"
>>>>>>> 1a94aad4
        sev:
          name: *glibc-initrd-name
          version: *glibc-initrd-version

  kernel:
    description: "Linux kernel optimised for virtual machines"
    url: "https://cdn.kernel.org/pub/linux/kernel/v6.x/"
    version: "v6.1.38"
    sev:
      description: "Linux kernel that supports SEV and SNP"
      url: "https://cdn.kernel.org/pub/linux/kernel/v5.x/"
      version: "v5.19.2"
    snp:
      description: "Linux kernel that supports AMD SEV-SNP for VMs"
      url: "https://cdn.kernel.org/pub/linux/kernel/v5.x/"
      version: "v5.19.2"

  kernel-arm-experimental:
    description: "Linux kernel with cpu/mem hotplug support on arm64"
    url: "https://cdn.kernel.org/pub/linux/kernel/v5.x/"
    version: "v5.15.7"

  kernel-dragonball-experimental:
    description: "Linux kernel with Dragonball VMM optimizations like upcall"
    url: "https://cdn.kernel.org/pub/linux/kernel/v5.x/"
    version: "v5.10.25"

  kernel-tdx-experimental:
    # yamllint disable-line rule:line-length
    description: "Linux kernel with TDX support -- DO NOT TOUCH on main -> CCv0 merges"
    url: "https://github.com/kata-containers/linux/archive/refs/tags"
    version: "5.15-plus-TDX"

externals:
  description: "Third-party projects used by the system"

  attestation-agent:
    description: "Provide attested key unwrapping for image decryption"
    url: "https://github.com/confidential-containers/guest-components/"
    version: "v0.7.0"

  cni-plugins:
    description: "CNI network plugins"
    url: "https://github.com/containernetworking/plugins"
    version: "v1.2.0"

  conmon:
    description: "An OCI container runtime monitor"
    url: "https://github.com/containers/conmon"
    version: "v2.0.10"

  crio:
    description: |
      OCI-based Kubernetes Container Runtime Interface implementation
    url: "https://github.com/cri-o/cri-o"
    branch: "release-1.23"

  containerd:
    description: |
      Containerd for Kubernetes Container Runtime Interface.
<<<<<<< HEAD
    # CCv0 is using our fork of containerd as the changes can't be merged yet
    url: "github.com/confidential-containers/containerd"
    # yamllint disable-line rule:line-length
    tarball_url: "https://github.com/confidential-containers/containerd/releases/download"
    version: "v1.6.8.2"
    # CCv0 needs to know about the specific branch for the integration tests
    branch: "CC-main"
=======
    url: "github.com/containerd/containerd"
    tarball_url: "https://github.com/containerd/containerd/releases/download"
    # containerd from v1.5.0 used the path unix socket
    # instead of abstract socket, thus kata wouldn's support the containerd's
    # version older than them.
    version: "v1.6.8"
    lts: "v1.6"
    active: "v1.7"
>>>>>>> 1a94aad4

  critools:
    description: "CLI tool for Container Runtime Interface (CRI)"
    url: "https://github.com/kubernetes-sigs/cri-tools"
    version: "1.23.0"
    # As we don't want to disrupt what we have on the `tests` repo, let's
    # create a "latest" entry and use that for the GitHub actions tests.
    latest: "v1.27"

  cryptsetup:
    description: "A utility used to setup disk encryption, integrity protection"
    url: "https://gitlab.com/cryptsetup/cryptsetup"
    version: "v2.5.0"

  gperf:
    description: "GNU gperf is a perfect hash function generator"
    url: "http://ftp.gnu.org/pub/gnu/gperf/"
    version: "3.1"

  lvm2:
    description: "LVM2 and device-mapper tools and libraries"
    url: "https://github.com/lvmteam/lvm2"
    version: "v2_03_16"

  kubernetes:
    description: "Kubernetes project container manager"
    url: "https://github.com/kubernetes/kubernetes"
    # regexp formed to match 'd.tar.gz', deliberately to not match any alpha or
    # beta type releases
    uscan-url: >-
      https://github.com/kubernetes/kubernetes/tags
      .*/v?([\d\.]+)\.tar\.gz
    version: "1.23.1-00"

  libseccomp:
    description: "High level interface to Linux seccomp filter"
    url: "https://github.com/seccomp/libseccomp"
    version: "2.5.4"

  pause:
    description: "Kubernetes pause container image"
    repo: "docker://registry.k8s.io/pause"
    version: "3.6"

  runc:
    description: "OCI CLI reference runtime implementation"
    url: "https://github.com/opencontainers/runc"
    # Oddly, here we do want rc versions, as there appears to be little else
    # really for runc.
    uscan-url: >-
      https://github.com/opencontainers/runc/tags
      .*/v?(\d\S+)\.tar\.gz
    version: "v1.1.4"

  skopeo:
    description: "Utility for container images and image repositories"
    url: "https://github.com/containers/skopeo"
    version: "1.9.1"

  nydus:
    description: "Nydus image acceleration service"
    url: "https://github.com/dragonflyoss/image-service"
    version: "v2.2.1"

  nydus-snapshotter:
    description: "Snapshotter for Nydus image acceleration service"
    url: "https://github.com/containerd/nydus-snapshotter"
    version: "v0.3.3"

  ovmf:
    description: "Firmware, implementation of UEFI for virtual machines."
    url: "https://github.com/tianocore/edk2"
    x86_64:
      description: "Vanilla firmware build"
      version: "edk2-stable202202"
      package: "OvmfPkg/OvmfPkgX64.dsc"
      package_output_dir: "OvmfX64"
    sev:
      description: "AmdSev build needed for SEV measured direct boot."
      version: "edk2-stable202302"
      package: "OvmfPkg/AmdSev/AmdSevX64.dsc"
      package_output_dir: "AmdSev"
    tdx:
      url: "https://github.com/tianocore/edk2-staging"
      # yamllint disable-line rule:line-length
      description: "TDVF build needed for TDX measured direct boot. -- DO NOT TOUCH on main -> CCv0 merges"
      version: "2022-tdvf-ww28.5"
      package: "OvmfPkg/OvmfPkgX64.dsc"
      package_output_dir: "OvmfX64"

  td-shim:
    # yamllint disable-line rule:line-length
    description: "Confidential Containers Shim Firmware -- DO NOT TOUCH on main -> CCv0 merges"
    url: "https://github.com/confidential-containers/td-shim"
    version: "v0.7.0"
    toolchain: "nightly-2022-11-15"

  virtiofsd:
    description: "vhost-user virtio-fs device backend written in Rust"
    url: "https://gitlab.com/virtio-fs/virtiofsd"
    version: "v1.6.1"
    toolchain: "1.66.0"
    meta:
      # From https://gitlab.com/virtio-fs/virtiofsd/-/releases/v1.7.0,
      # this is the link labelled virtiofsd-v1.7.0.zip
      #
      # yamllint disable-line rule:line-length
      binary: "https://gitlab.com/virtio-fs/virtiofsd/uploads/dc56ecbf86ce1226bdc31f946cfded75/virtiofsd-v1.7.0.zip"

languages:
  description: |
    Details of programming languages required to build system
    components.

  golang:
    description: "Google's 'go' language"
    notes: "'version' is the default minimum version used by this project."
    version: "1.19.3"
    meta:
      description: |
        'newest-version' is the latest version known to work when
        building Kata
      newest-version: "1.19.3"

  rust:
    description: "Rust language"
    notes: "'version' is the default minimum version used by this project."
    version: "1.69.0"
    meta:
      description: |
        'newest-version' is the latest version known to work when
        building Kata
      newest-version: "1.69.0"

  golangci-lint:
    description: "golangci-lint"
    notes: "'version' is the default minimum version used by this project."
    version: "1.50.1"
    meta:
      description: |
        'newest-version' is the latest version known to work when
        building Kata
      newest-version: "1.50.1"

specs:
  description: "Details of important specifications"

  oci:
    description: "Open Containers Initiative runtime specification"
    url: "https://github.com/opencontainers/runtime-spec/releases"
    uscan-url: >-
      https://github.com/opencontainers/runtime-spec/tags
      .*/v?(\d\S+)\.tar\.gz
    version: "v1.0.2"

plugins:
  description: |
    Details of plugins required for the components or testing.

  sriov-network-device:
    description: |
      The SR-IOV network device plugin is Kubernetes device plugin for
      discovering and advertising SR-IOV virtual functions (VFs)
      available on a Kubernetes host.
    url: "https://github.com/k8snetworkplumbingwg/sriov-network-device-plugin"
    version: "b7f6d3e0679796e907ecca88cfab0e32e326850d"<|MERGE_RESOLUTION|>--- conflicted
+++ resolved
@@ -123,17 +123,20 @@
     url: "https://github.com/kata-containers/kata-containers/tools/osbuilder"
     architecture:
       aarch64:
-        name: "ubuntu"
-        version: "latest"
+        name: &default-image-name "ubuntu"
+        version: &default-image-version "latest"
       ppc64le:
-        name: "ubuntu"
-        version: "latest"
+        name: *default-image-name
+        version: *default-image-version
       s390x:
-        name: "ubuntu"
-        version: "latest"
+        name: *default-image-name
+        version: *default-image-version
       x86_64:
-        name: &default-image-name "ubuntu"
-        version: "latest"
+        name: *default-image-name
+        version: *default-image-version
+        tdx:
+          name: *default-image-name
+          version: *default-image-version
     meta:
       image-type: *default-image-name
 
@@ -155,12 +158,9 @@
       x86_64:
         name: *default-initrd-name
         version: *default-initrd-version
-<<<<<<< HEAD
-=======
         mariner:
           name: "cbl-mariner"
           version: "2.0"
->>>>>>> 1a94aad4
         sev:
           name: *glibc-initrd-name
           version: *glibc-initrd-version
@@ -221,24 +221,14 @@
   containerd:
     description: |
       Containerd for Kubernetes Container Runtime Interface.
-<<<<<<< HEAD
     # CCv0 is using our fork of containerd as the changes can't be merged yet
+    # DO NOT TOUCH DURING MERGES FROM MAIN TO CCv0
     url: "github.com/confidential-containers/containerd"
     # yamllint disable-line rule:line-length
     tarball_url: "https://github.com/confidential-containers/containerd/releases/download"
     version: "v1.6.8.2"
     # CCv0 needs to know about the specific branch for the integration tests
     branch: "CC-main"
-=======
-    url: "github.com/containerd/containerd"
-    tarball_url: "https://github.com/containerd/containerd/releases/download"
-    # containerd from v1.5.0 used the path unix socket
-    # instead of abstract socket, thus kata wouldn's support the containerd's
-    # version older than them.
-    version: "v1.6.8"
-    lts: "v1.6"
-    active: "v1.7"
->>>>>>> 1a94aad4
 
   critools:
     description: "CLI tool for Container Runtime Interface (CRI)"
